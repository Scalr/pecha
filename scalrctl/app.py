__author__ = 'Dmitriy Korsakov'

import os
import json
import pydoc

import yaml

from scalrctl import click
from scalrctl import settings
from scalrctl import defaults
from scalrctl import commands

from scalrctl.commands.internal import update, configure


CMD_FOLDER = os.path.abspath(os.path.join(os.path.dirname(__file__), 'commands'))


if not os.path.exists(defaults.CONFIG_DIRECTORY):
    os.makedirs(defaults.CONFIG_DIRECTORY)

if os.path.exists(defaults.CONFIG_PATH):
    configure.apply_settings(yaml.load(open(defaults.CONFIG_PATH, "r")))

if update.is_update_required():
    update.update()  # [ST-53]


def dummy_run():
    raise click.ClickException("Not implemented in current API version")

class ScalrCLI(click.Group):

    def __init__(self, name=None, commands=None, **attrs):
        if not "scheme" in attrs:
            with open(os.path.join(os.path.dirname(__file__), 'scheme/scheme.json')) as fp:
                self.scheme = json.load(fp)
        else:
            self.scheme = attrs.pop("scheme")
        super(ScalrCLI, self).__init__(name, commands, **attrs)

    def list_commands(self, ctx):
        commands = self.scheme.keys()

        if "group_descr" in commands:
            commands.remove("group_descr")

        if "route" in commands and "http-method" in commands:
            return []

<<<<<<< HEAD
        commands.sort()

        if "configure" in commands and "update" in commands:  # [ST-141]
            commands = [commands.pop(commands.index("configure")), commands.pop(commands.index("update"))] + commands

        return commands
=======
        return sorted(commands)
>>>>>>> a0d395e5

    def get_cmd_groups(self):
        """
        list_commands devided into groups
        Returns: dict
        """
        groups = {}
        for cmd_name in self.scheme.keys():

            if cmd_name in ("cmd-group", "group_descr"):
                continue

            if "cmd-group" in self.scheme[cmd_name]:
                group_name = self.scheme[cmd_name]["cmd-group"]
            elif "api_level" in self.scheme[cmd_name]:
                group_name = "%s Scope operations" % self.scheme[cmd_name]["api_level"].capitalize()
            else:
                group_name = "Other API commands"

            if not group_name in groups:
                groups[group_name] = []

            groups[group_name].append(cmd_name)
        return groups

    def format_commands(self, ctx, formatter):
        sections = {}
        rows = []

        for section_name, section_items in self.get_cmd_groups().items():
            for subcommand in section_items:
                cmd = self.get_command(ctx, subcommand)

                if cmd is None:
                    continue
                if cmd.hidden:
                    continue

                help = cmd.short_help or ''
                rows.append((subcommand, help))

            sections[section_name] = rows
            rows = []

        if sections:

            for section_name in sections:
                section_rows = sections[section_name]
                section_rows.sort()

                with formatter.section(section_name):
                    formatter.write_dl(section_rows)

    def get_command(self, ctx, name):
        args = dict(
            callback=lambda: None,
        )

        if name not in self.scheme:

            if ctx.protected_args:
                for level in ctx.protected_args:
                    if level in self.scheme:
                        self.scheme = self.scheme[level]
                    else:
                        ctx.exit()

        if name not in self.scheme:
            click.echo("No such command: %s." % name)
            ctx.exit()

        args["scheme"] = self.scheme[name]

        if "group_descr" in self.scheme[name]:
            args["short_help"] = self.scheme[name]["group_descr"]

        action_level = "route" in self.scheme[name] and "http-method" in self.scheme[name]
        is_service_type_action = action_level and not self.scheme[name]["api_level"]

        if action_level:
            if is_service_type_action:
                route = None
                http_method = None
                api_level = None
            else:
                route = self.scheme[name]["route"]
                http_method = self.scheme[name]["http-method"]
                api_level = self.scheme[name]["api_level"]

            if 'class' in self.scheme[name]:
                cls = pydoc.locate(self.scheme[name]['class'])
            else:
                cls = commands.Action

            action = cls(name=name, route=route, http_method=http_method, api_level=api_level)
            hidden = "hidden" in self.scheme[name] and self.scheme[name]['hidden']

            try:
                action.validate()
            except AssertionError as e:
                dummy_help = "Not implemented in current API version"
                dummy_cmd = click.Command(name, params=[], callback=dummy_run, short_help=dummy_help, hidden=hidden)
                return dummy_cmd

            hlp = self.scheme[name]["cmd_descr"] if "cmd_descr" in self.scheme[name] else action.get_description()
            options = action.modify_options(action.get_options())
            cmd = click.Command(name, params=options, callback=action.run, short_help=hlp, help=hlp, hidden=hidden)
            if "epilog" in self.scheme[name]:
                cmd.epilog = self.scheme[name]["epilog"]
            elif action.epilog:
                cmd.epilog = action.epilog
            return cmd

        return ScalrCLI(**args)


@click.command(cls=ScalrCLI)
@click.version_option()
@click.pass_context
@click.option('--key_id', help="API key ID")
@click.option('--secret_key', help="API secret key")
@click.option('--config', help="Path to a custom scalr-ctl configuration file")
def cli(ctx, key_id, secret_key, config, *args, **kvargs):
    """Scalr-ctl is a command-line interface to your Scalr account"""

    if key_id:
        settings.API_KEY_ID = str(key_id)

    if secret_key:
        settings.API_SECRET_KEY = str(secret_key)

    elif settings.API_KEY_ID and settings.API_KEY_ID.strip() and not settings.API_SECRET_KEY:  # [ST-21]
        if ctx.invoked_subcommand not in ("configure", "update"):
            raw = click.prompt(text="API SECRET KEY", hide_input=True)
            settings.API_SECRET_KEY = str(raw)

    if config:

        if not os.path.exists(config):
            raise click.ClickException("Configuration file not found: %s" % config)
        data = yaml.load(open(config, "r"))
        configure.apply_settings(data)


if __name__ == '__main__':
    cli()<|MERGE_RESOLUTION|>--- conflicted
+++ resolved
@@ -49,16 +49,12 @@
         if "route" in commands and "http-method" in commands:
             return []
 
-<<<<<<< HEAD
         commands.sort()
 
         if "configure" in commands and "update" in commands:  # [ST-141]
             commands = [commands.pop(commands.index("configure")), commands.pop(commands.index("update"))] + commands
 
         return commands
-=======
-        return sorted(commands)
->>>>>>> a0d395e5
 
     def get_cmd_groups(self):
         """
