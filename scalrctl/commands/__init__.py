# -*- coding: utf-8 -*-
import json
import re

import dicttoxml

from scalrctl import click, request, settings, utils, view, examples

__author__ = 'Dmitriy Korsakov'


class BaseAction(object):

    epilog = None

    def __init__(self, *args, **kwargs):
        pass

    def run(self, *args, **kwargs):
        pass

    def get_description(self):
        return ''

    def modify_options(self, options):
        return options

    def get_options(self):
        return []

    def validate(self):
        pass


class Action(BaseAction):

    raw_spec = None

    # Optional. Some values like GCE imageId
    # cannot be passed through command lines
    prompt_for = None

    # Temporary. Object definitions in YAML
    # spec are not always correct
    mutable_body_parts = None

    # Optional, e.g. '#/definitions/GlobalVariable'
    object_reference = None

    dry_run = False
    post_template = None
    _table_columns = None

    def __init__(self, name, route, http_method, api_level, *args, **kwargs):
        self.name = name
        self.route = route
        self.http_method = http_method
        self.api_level = api_level
        self._table_columns = []

        self._init()

    def _init(self):
        self.raw_spec = utils.read_spec(self.api_level, ext='json')

        if not self.epilog and self.http_method.upper() == 'POST':
            msg = "Example: scalr-ctl {level} {name} < {name}.json"
            self.epilog = msg.format(
                level=self.api_level if self.api_level != 'user' else '',
                name=self.name
            )

<<<<<<< HEAD
    def _check_arguments(self, **kwargs):
        route_data = self.raw_spec['paths'][self.route]
        if 'parameters' not in route_data:
            return
=======
    def validate(self):
        """
        Validate routes for current API scope.
        """
        if self.route and self.api_level:
            spec_path = os.path.join(defaults.CONFIG_DIRECTORY,
                                     '{}.json'.format(self.api_level))
            api_routes = json.load(open(spec_path, 'r'))['paths'].keys()
            assert api_routes and self.route in api_routes, self.name

    def check_arguments(self, **kwargs):
        if "parameters" in self.raw_spec["paths"][self.route]:
            for param_data in self.raw_spec["paths"][self.route]["parameters"]:
                if "pattern" in param_data and "name" in param_data:
                    param_name = param_data["name"]
                    pattern = param_data["pattern"]

                    if param_name in kwargs:
                        import re
                        value = kwargs[param_name]
                        m = re.match(pattern, value.strip())

                        if not m or len(m.group()) != len(value):
                            raise click.ClickException("Invalid value for %s" % param_name)
>>>>>>> 35a93340

        for param in route_data['parameters']:
            pattern = param.get('pattern')
            param_name = param.get('name')
            if pattern and param_name and param_name in kwargs:
                value = str(kwargs[param_name])
                matches = re.match(pattern, value.strip())
                if not matches or len(matches.group()) != len(value):
                    raise click.ClickException("Invalid value for {}"
                                               .format(param_name))

    def _apply_arguments(self, **kwargs):
        if kwargs.get('filters'):
            for pair in kwargs.pop('filters').split(','):
                kv = pair.split('=')
                if len(kv) == 2:
                    kwargs[kv[0]] = kv[1]

<<<<<<< HEAD
        if kwargs.get('columns'):
            self._table_columns = kwargs.pop('columns').split(',')

        if kwargs.pop('dryrun', False):
            self.dry_run = True

        if kwargs.pop('debug', None):
            settings.debug_mode = True

        if kwargs.pop('nocolor', None):
            settings.colored_output = False

        if kwargs.get('transformation'):
            settings.view = kwargs.pop('transformation')

        return kwargs

    def _get_object(self, *args, **kwargs):
        try:
            obj = self.__class__(name='get', route=self.route,
                                 http_method='get', api_level=self.api_level)
            raw_text = obj.run(*args, **kwargs)
            utils.debug(raw_text)
            if raw_text is None:
                return {}
            json_text = json.loads(raw_text)
            filtered = self._filter_json_object(json_text['data'],
                                                filter_createonly=True)
            return json.dumps(filtered, indent=2)
        except Exception as e:
            utils.reraise(e)

    def _edit_object(self, *args, **kwargs):
        raw_object = self._get_object(*args, **kwargs)
        raw_object = click.edit(raw_object)
        if raw_object is None:
            raise ValueError("No changes in JSON")
        return json.loads(raw_object)

    def _edit_example(self):
        commentary = examples.create_post_example(self.api_level, self.route)
        text = click.edit(commentary)
        if text:
            raw_object = "".join([line for line in text.splitlines()
                                  if not line.startswith("#")]).strip()
        else:
            raw_object = ""
        return json.loads(raw_object)
=======
        if "debug" in kwargs:
            settings.debug_mode = kwargs.pop("debug")
        if "transformation" in kwargs and kwargs["transformation"]:
            settings.view = kwargs.pop("transformation")
        if "nocolor" in kwargs:
            settings.colored_output = not kwargs.pop("nocolor")
        import_data = kwargs.pop("import-data", None)
        interactive = kwargs.pop("interactive", None)

        self.check_arguments(**kwargs)

        if self.http_method.upper() in ("PATCH", "POST"):
            # prompting for body and then validating it
            for param in self.get_body_type_params():
                name = param["name"]
                text = ''
                if self.http_method.upper() == "PATCH":
                    if import_data and name in import_data:
                        import_data[name] = self._filter_json_object(import_data[name], filter_createonly=True)
                    else:
                        try:
                            get_object = Action(
                                name="get",
                                route=self.route,
                                http_method="get",
                                api_level=self.api_level
                            )  # XXX: can be custom class
                            raw_text = get_object.run(*args, **kwargs)
                            if settings.debug_mode:
                                click.echo(raw_text)

                            json_text = json.loads(raw_text)
                            filtered = self._filter_json_object(json_text['data'], filter_createonly=True)
                            text = json.dumps(filtered, indent=2)
                        except (Exception, BaseException) as e:
                            if settings.debug_mode:
                                click.echo(traceback.format_exc())
                            else:
                                click.echo(e)

                if import_data and name in import_data:
                    user_object = import_data[name]

                else:
                    if self.http_method.upper() == "PATCH":
                        raw = click.edit(text)
                    elif self.http_method.upper() == "POST" and interactive:
                        commentary = examples.create_post_example(self.api_level, self.route)
                        text = click.edit(commentary)
                        raw = ""
                        if text:
                            raw = "".join([line for line in text.splitlines() if not line.startswith("#")]).strip()
                    else:
                        raw = click.get_text_stream("stdin").read()

                    try:
                        user_object = json.loads(raw)
                    except (Exception, BaseException) as e:
                        if settings.debug_mode:
                            raise
                        raise click.ClickException(str(e))

                valid_object = self._filter_json_object(user_object)
                valid_object_str = json.dumps(valid_object)
                kwargs[name] = valid_object_str

        return args, kwargs

    def post(self, response):
        """
        after request is made
        """
        return response
>>>>>>> 35a93340

    @staticmethod
    def _read_object():
        """
        Reads JSON object from stdin.
        """
        raw_object = click.get_text_stream('stdin').read()
        return json.loads(raw_object)

    def _format_response(self, response, hidden=False, **kwargs):
        text = None

        if response:
            try:
                response_json = json.loads(response)
            except ValueError:
                utils.debug("Server response: {}".format(str(response)))
                utils.reraise("Invalid server response")

            if response_json.get('errors'):
                msg = response_json['errors'][0]['message']
                raise click.ClickException(msg)

            if not hidden:
                utils.debug(response_json.get('meta'))

            if hidden:
                pass
            elif settings.view in ('raw', 'json'):
                click.echo(response)
            elif settings.view == 'xml':
                click.echo(dicttoxml.dicttoxml(response_json))
            elif settings.view == 'tree':
                data = json.dumps(response_json.get('data'))
                click.echo(view.build_tree(data))
            elif settings.view == 'table':
                columns = self._table_columns or self._get_column_names()
                rows, current_page, last_page = view.calc_table(response_json,
                                                                columns)
                pre = "Page: {} of {}".format(current_page, last_page)
                click.echo(view.build_table(columns, rows, pre=pre))  # XXX
        elif self.http_method.upper() == 'DELETE':
            deleted_id = ''
            for param, value in kwargs.items():
                if 'Id' in param and param != 'envId':
                    deleted_id = value
                    break
            text = "Deleted {}".format(deleted_id)
        return text

    def _get_default_options(self):
        options = []
        for param in self._get_raw_params():
            option = click.Option(('--{}'.format(param['name']),
                                  param['name']), required=param['required'],
                                  help=param['description'])
            options.append(option)
        return options

    def _get_custom_options(self):
        options = []

        if self.http_method.upper() == 'POST':
            interactive = click.Option(('--interactive', 'interactive'),
                                       is_flag=True, required=False,
                                       help="Edit JSON data in the default "
                                            "console text editor before "
                                            "sending POST request to server.")
            options.append(interactive)

        if self.http_method.upper() == 'GET':
            if self._returns_iterable():
                maxres = click.Option(('--max-results', 'maxResults'),
                                      type=int, required=False,
                                      help="Maximum number of records. "
                                      "Example: --max-results=2")
                options.append(maxres)

                pagenum = click.Option(('--page-number', 'pageNum'), type=int,
                                       required=False, help="Current page "
                                       "number. Example: --page-number=3")
                options.append(pagenum)

                filters = self._get_available_filters()
                if filters:
                    filters = sorted(filters)
                    filter_help = ("Apply filters. Example: type=ebs,size=8."
                                   "Available filters: {}."
                                   ).format(', '.join(filters))
                    filters = click.Option(('--filters', 'filters'),
                                           required=False, help=filter_help)
                    options.append(filters)

                columns_help = ("Filter columns in table view "
                                "[--table required]. Example: NAME,SIZE,"
                                "SCOPE. Available columns: {}."
                                ).format(', '.join(self._get_column_names()))
                columns = click.Option(('--columns', 'columns'),
                                       required=False, help=columns_help)
                options.append(columns)

            raw = click.Option(('--raw', 'transformation'), is_flag=True,
                               flag_value='raw', default=False, hidden=True,
                               help="Print raw response")
            json_ = click.Option(('--json', 'transformation'), is_flag=True,
                                 flag_value='raw', default=False,
                                 help="Print raw response")
            xml = click.Option(('--xml', 'transformation'), is_flag=True,
                               flag_value='xml', default=False,
                               help="Print response as a XML")
            tree = click.Option(('--tree', 'transformation'), is_flag=True,
                                flag_value='tree', default=False,
                                help="Print response as a colored tree")
            nocolor = click.Option(('--nocolor', 'nocolor'), is_flag=True,
                                   default=False, help="Use colors")
            options += [raw, tree, nocolor, json_, xml]

            if self.name not in ('get', 'retrieve'):  # [ST-54] [ST-102]
                table = click.Option(('--table', 'transformation'),
                                     is_flag=True, flag_value='table',
                                     default=False,
                                     help="Print response as a colored table")
                options.append(table)

        debug = click.Option(('--debug', 'debug'), is_flag=True,
                             default=False, help="Print debug messages")
        options.append(debug)

        return options

    def _get_body_type_params(self):
        route_data = self.raw_spec['paths'][self.route][self.http_method]
        return [param for param in route_data.get('parameters', '')]

    def _get_path_type_params(self):
        route_data = self.raw_spec['paths'][self.route]
        return [param for param in route_data.get('parameters', '')]

    def _get_raw_params(self):
        result = self._get_path_type_params()
        if self.http_method.upper() in ('GET', 'DELETE'):
            body_params = self._get_body_type_params()
            result.extend(body_params)
        return result

    def _returns_iterable(self):
        responses = self.raw_spec['paths'][self.route]['get']['responses']
        if '200' in responses:
            response_200 = responses['200']
            if 'schema' in response_200:
                schema = response_200['schema']
                if '$ref' in schema:
                    object_key = schema['$ref'].split('/')[-1]
                    object_descr = self.raw_spec['definitions'][object_key]
                    object_properties = object_descr['properties']
                    data_structure = object_properties['data']
                    return 'array' == data_structure.get('type')
        return False

    def _get_available_filters(self):
        if self._returns_iterable():
            data = self._result_descr['properties']['data']
            response_ref = data['items']['$ref']
            response_descr = self._lookup(response_ref)
            if 'x-filterable' in response_descr:
                return response_descr['x-filterable']
        return []

    def _get_column_names(self):
        data = self._result_descr['properties']['data']
        # XXX: Inconsistency in swagger spec.
        # See RoleDetailsResponse vs RoleCategoryListResponse
        response_ref = data['items']['$ref'] \
            if 'items' in data else data['$ref']
        response_descr = self._lookup(response_ref)
        properties = response_descr['properties']
        return sorted(k for k, v in properties.items() if '$ref' not in v)

    def _lookup(self, response_ref):
        """
        Returns document section
        Example: #/definitions/Image returns Image defenition section.
        """
        if response_ref.startswith('#'):
            paths = response_ref.split('/')[1:]
            result = self.raw_spec
            for path in paths:
                if path not in result:
                    return
                result = result[path]
            return result

    @property
    def _result_descr(self):
        route_data = self.raw_spec['paths'][self.route]
        responses = route_data[self.http_method]['responses']
        if '200' in responses:
            response_200 = responses['200']
            if 'schema' in response_200:
                schema = response_200['schema']
                if '$ref' in schema:
                    response_ref = schema['$ref']
                    return self._lookup(response_ref)

    def _filter_json_object(self, data, filter_createonly=False, schema=None):
        """
        Removes immutable parts from JSON object
        before sending it in POST or PATCH.
        """
<<<<<<< HEAD
        # XXX: make it recursive
        result = {}
        createonly_properties = self._list_createonly_properties()
        mutable_parts = self.mutable_body_parts or \
            self._list_mutable_body_parts()

        for name, value in obj.items():
            if filter_createonly and name in createonly_properties:
                continue
            elif name in mutable_parts:
                result[name] = obj[name]

        return result
=======
        filtered = {}

        if schema is None:
            for param in self.get_body_type_params():
                if 'schema' in param:
                    schema = param['schema']
                    if '$ref' in schema:
                        schema = self._lookup(schema['$ref'])
                    break

        if schema and 'properties' in schema:
            create_only_props = schema.get('x-createOnly', '')
            for p_key, p_value in schema['properties'].items():
                if p_key not in data:
                    continue
                if p_value.get('readOnly'):
                    continue
                if '$ref' in p_value and isinstance(data[p_key], dict):
                    filtered[p_key] = self._filter_json_object(
                        data[p_key],
                        filter_createonly=filter_createonly,
                        schema=self._lookup(p_value['$ref']),
                    )
                else:
                    if not (filter_createonly and p_key in create_only_props):
                        filtered[p_key] = data[p_key]

        return filtered
>>>>>>> 35a93340

    def _list_mutable_body_parts(self):
        """
        Finds object in yaml spec and determines it's mutable fields
        to filter user JSON.
        """
        # TODO: remove this method
        mutable = []
        reference_path = None

        if not self.object_reference:
            for param in self._get_body_type_params():
                if 'schema' in param:
                    if '$ref' in param['schema']:
                        reference_path = param['schema']['$ref']
                    elif 'properties' in param['schema']:
                        # ST-98, got object instead of $ref
                        subparams = param['schema']['properties']
                        for subparam, description in subparams.items():
                            if not description.get('readOnly'):
                                mutable.append(subparam)
                elif 'readOnly' not in param:
                    # e.g. POST /{envId}/farms/{farmId}/actions/terminate/
                    mutable.append(param['name'])
        else:
            # XXX: Temporary code, see GlobalVariableDetailEnvelope
            # or "role-global-variables update"
            reference_path = self.object_reference

        if reference_path:
            parts = reference_path.strip('#/').split('/')
            params = self.raw_spec[parts[0]][parts[1]]['properties']
            for param, description in params.items():
                if not description.get('readOnly'):
                    mutable.append(param)
        return mutable

    def _list_createonly_properties(self):
        """
        Some properties (mostly IDs) cannot be marked as read-only because
        they are passed in PUT-methods (but still must be filtered in
        UPDATE-methods).
        """
        result_descr = self._result_descr
        if result_descr and 'properties' in result_descr:
            data = result_descr['properties']['data']
            if 'items' in data:
                path = data['items']['$ref']
            else:
                path = data['$ref']
            obj = self._lookup(path)
            return obj['x-createOnly'] if 'x-createOnly' in obj else []

    @property
    def _request_template(self):
        basepath_uri = self.raw_spec['basePath']
        return '{}{}'.format(basepath_uri, self.route)

    def pre(self, *args, **kwargs):
        """
        Before request is made.
        """
        kwargs = self._apply_arguments(**kwargs)
        self._check_arguments(**kwargs)

        import_data = kwargs.pop('import-data', {})
        interactive = kwargs.pop('interactive', None)
        http_method = self.http_method.upper()

        if http_method not in ('PATCH', 'POST'):
            return args, kwargs

        # prompting for body and then validating it
        for param_name in (p['name'] for p in self._get_body_type_params()):
            try:
                if param_name in import_data:
                    json_object = self._filter_json_object(
                        import_data[param_name],
                        filter_createonly=True
                    ) if http_method == 'PATCH' else import_data[param_name]
                else:
                    if http_method == 'PATCH':
                        json_object = self._edit_object(*args, **kwargs)
                    elif http_method == 'POST' and interactive:
                        json_object = self._edit_example()
                    else:
                        json_object = self._read_object()

                json_object = self._filter_json_object(json_object)
                kwargs[param_name] = json_object
            except ValueError as e:
                utils.reraise(e)

        return args, kwargs

    def post(self, response):
        """
        After request is made.
        """
        return response

    #
    # PUBLIC METHODS
    #

    def run(self, *args, **kwargs):
        """
        Callback for click subcommand.
        """
        hide_output = kwargs.get('hide_output', False)  # [ST-88]
        args, kwargs = self.pre(*args, **kwargs)

        uri = self._request_template
        payload = {}
        data = {}

        if '{envId}' in uri and not kwargs.get('envId') and settings.envId:
            kwargs['envId'] = settings.envId

        if kwargs:
            # filtering in-body and empty params
            uri = self._request_template.format(**kwargs)
            for key, value in kwargs.items():
                param = '{{{}}}'.format(key)
                if value and (param not in self._request_template):
                    body_params = self._get_body_type_params()
                    if self.http_method.upper() in ('GET', 'DELETE'):
                        payload[key] = value
                    elif body_params and key == body_params[0]['name']:
                        data.update(value)

        if self.dry_run:
            click.echo('{} {} {} {}'.format(self.http_method, uri,
                                            payload, data))
            # returns dummy response
            return json.dumps({'data': {}, 'meta': {}})

        data = json.dumps(data)
        raw_response = request.request(self.http_method, self.api_level,
                                       uri, payload, data)
        response = self.post(raw_response)

        text = self._format_response(response, hidden=hide_output, **kwargs)
        if text is not None:
            click.echo(text)

        return response

    def get_description(self):
        """
        Returns action description.
        """
        route_data = self.raw_spec['paths'][self.route]
        return route_data[self.http_method]['description']

    def modify_options(self, options):
        """
        This is the place where command line options can be fixed
        after they are loaded from yaml spec.
        """
        for option in options:
            if self.prompt_for and option.name in self.prompt_for:
                option.prompt = option.name
            if option.name == 'envId' and settings.envId:
                option.required = False
        return options

    def get_options(self):
        """
        Returns action options.
        """
        return self._get_default_options() + self._get_custom_options()

    def validate(self):
        """
        Validate routes for current API scope.
        """
        api_routes = utils.read_routes()
        if self.route and self.api_level and api_routes:
            assert self.api_level in api_routes and \
                   self.route in api_routes[self.api_level], self.name<|MERGE_RESOLUTION|>--- conflicted
+++ resolved
@@ -1,10 +1,11 @@
 # -*- coding: utf-8 -*-
 import json
 import re
+import os
 
 import dicttoxml
 
-from scalrctl import click, request, settings, utils, view, examples
+from scalrctl import click, request, settings, utils, view, examples, defaults
 
 __author__ = 'Dmitriy Korsakov'
 
@@ -70,12 +71,6 @@
                 name=self.name
             )
 
-<<<<<<< HEAD
-    def _check_arguments(self, **kwargs):
-        route_data = self.raw_spec['paths'][self.route]
-        if 'parameters' not in route_data:
-            return
-=======
     def validate(self):
         """
         Validate routes for current API scope.
@@ -86,21 +81,10 @@
             api_routes = json.load(open(spec_path, 'r'))['paths'].keys()
             assert api_routes and self.route in api_routes, self.name
 
-    def check_arguments(self, **kwargs):
-        if "parameters" in self.raw_spec["paths"][self.route]:
-            for param_data in self.raw_spec["paths"][self.route]["parameters"]:
-                if "pattern" in param_data and "name" in param_data:
-                    param_name = param_data["name"]
-                    pattern = param_data["pattern"]
-
-                    if param_name in kwargs:
-                        import re
-                        value = kwargs[param_name]
-                        m = re.match(pattern, value.strip())
-
-                        if not m or len(m.group()) != len(value):
-                            raise click.ClickException("Invalid value for %s" % param_name)
->>>>>>> 35a93340
+    def _check_arguments(self, **kwargs):
+        route_data = self.raw_spec['paths'][self.route]
+        if 'parameters' not in route_data:
+            return
 
         for param in route_data['parameters']:
             pattern = param.get('pattern')
@@ -119,7 +103,6 @@
                 if len(kv) == 2:
                     kwargs[kv[0]] = kv[1]
 
-<<<<<<< HEAD
         if kwargs.get('columns'):
             self._table_columns = kwargs.pop('columns').split(',')
 
@@ -168,81 +151,6 @@
         else:
             raw_object = ""
         return json.loads(raw_object)
-=======
-        if "debug" in kwargs:
-            settings.debug_mode = kwargs.pop("debug")
-        if "transformation" in kwargs and kwargs["transformation"]:
-            settings.view = kwargs.pop("transformation")
-        if "nocolor" in kwargs:
-            settings.colored_output = not kwargs.pop("nocolor")
-        import_data = kwargs.pop("import-data", None)
-        interactive = kwargs.pop("interactive", None)
-
-        self.check_arguments(**kwargs)
-
-        if self.http_method.upper() in ("PATCH", "POST"):
-            # prompting for body and then validating it
-            for param in self.get_body_type_params():
-                name = param["name"]
-                text = ''
-                if self.http_method.upper() == "PATCH":
-                    if import_data and name in import_data:
-                        import_data[name] = self._filter_json_object(import_data[name], filter_createonly=True)
-                    else:
-                        try:
-                            get_object = Action(
-                                name="get",
-                                route=self.route,
-                                http_method="get",
-                                api_level=self.api_level
-                            )  # XXX: can be custom class
-                            raw_text = get_object.run(*args, **kwargs)
-                            if settings.debug_mode:
-                                click.echo(raw_text)
-
-                            json_text = json.loads(raw_text)
-                            filtered = self._filter_json_object(json_text['data'], filter_createonly=True)
-                            text = json.dumps(filtered, indent=2)
-                        except (Exception, BaseException) as e:
-                            if settings.debug_mode:
-                                click.echo(traceback.format_exc())
-                            else:
-                                click.echo(e)
-
-                if import_data and name in import_data:
-                    user_object = import_data[name]
-
-                else:
-                    if self.http_method.upper() == "PATCH":
-                        raw = click.edit(text)
-                    elif self.http_method.upper() == "POST" and interactive:
-                        commentary = examples.create_post_example(self.api_level, self.route)
-                        text = click.edit(commentary)
-                        raw = ""
-                        if text:
-                            raw = "".join([line for line in text.splitlines() if not line.startswith("#")]).strip()
-                    else:
-                        raw = click.get_text_stream("stdin").read()
-
-                    try:
-                        user_object = json.loads(raw)
-                    except (Exception, BaseException) as e:
-                        if settings.debug_mode:
-                            raise
-                        raise click.ClickException(str(e))
-
-                valid_object = self._filter_json_object(user_object)
-                valid_object_str = json.dumps(valid_object)
-                kwargs[name] = valid_object_str
-
-        return args, kwargs
-
-    def post(self, response):
-        """
-        after request is made
-        """
-        return response
->>>>>>> 35a93340
 
     @staticmethod
     def _read_object():
@@ -447,12 +355,11 @@
                     response_ref = schema['$ref']
                     return self._lookup(response_ref)
 
-    def _filter_json_object(self, data, filter_createonly=False, schema=None):
+    def _filter_json_object(self, obj, filter_createonly=False):
         """
         Removes immutable parts from JSON object
         before sending it in POST or PATCH.
         """
-<<<<<<< HEAD
         # XXX: make it recursive
         result = {}
         createonly_properties = self._list_createonly_properties()
@@ -466,36 +373,6 @@
                 result[name] = obj[name]
 
         return result
-=======
-        filtered = {}
-
-        if schema is None:
-            for param in self.get_body_type_params():
-                if 'schema' in param:
-                    schema = param['schema']
-                    if '$ref' in schema:
-                        schema = self._lookup(schema['$ref'])
-                    break
-
-        if schema and 'properties' in schema:
-            create_only_props = schema.get('x-createOnly', '')
-            for p_key, p_value in schema['properties'].items():
-                if p_key not in data:
-                    continue
-                if p_value.get('readOnly'):
-                    continue
-                if '$ref' in p_value and isinstance(data[p_key], dict):
-                    filtered[p_key] = self._filter_json_object(
-                        data[p_key],
-                        filter_createonly=filter_createonly,
-                        schema=self._lookup(p_value['$ref']),
-                    )
-                else:
-                    if not (filter_createonly and p_key in create_only_props):
-                        filtered[p_key] = data[p_key]
-
-        return filtered
->>>>>>> 35a93340
 
     def _list_mutable_body_parts(self):
         """
@@ -673,7 +550,8 @@
         """
         Validate routes for current API scope.
         """
-        api_routes = utils.read_routes()
-        if self.route and self.api_level and api_routes:
-            assert self.api_level in api_routes and \
-                   self.route in api_routes[self.api_level], self.name+        if self.route and self.api_level:
+            spec_path = os.path.join(defaults.CONFIG_DIRECTORY,
+                                     '{}.json'.format(self.api_level))
+            api_routes = json.load(open(spec_path, 'r'))['paths'].keys()
+            assert api_routes and self.route in api_routes, self.name