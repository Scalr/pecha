--- conflicted
+++ resolved
@@ -96,37 +96,9 @@
     Configure command-line client.
     Creates new profile in configuration directory
     and downloads spec files.
-
     :param profile: profile name
     :param admin: configure admin(global scope) values
     """
-<<<<<<< HEAD
-=======
-    confpath = os.path.join(defaults.CONFIG_DIRECTORY, "%s.yaml" % profile) if profile else defaults.CONFIG_PATH
-    data = {}
-
-    if os.path.exists(confpath):
-        old_data = yaml.load(open(confpath, "r"))
-        data.update(old_data)
-
-    click.echo("Configuring %s:" % confpath)
-    excludes = ("SSL_VERIFY_PEER", "SIGNATURE_VERSION", "API_VERSION", "debug_mode")
-    for obj in dir(settings):
-        if not obj.startswith("__") and obj not in excludes:
-            default_value = getattr(settings, obj)
-            if obj == "view":
-                click.echo("Set your default view mode. Choose from tree, table, json or xml")
-                view = str(click.prompt("view", default="tree"))
-                if view not in ("tree", "table", "json", "xml"):
-                    view = "tree"
-                data["view"] = view
-            elif isinstance(default_value, bool):
-                data[obj] = click.confirm(obj, default=getattr(settings, obj))
-            elif not default_value or type(default_value) in (int, str):
-                data[obj] = str(click.prompt(obj, default=getattr(settings, obj))).strip()
-            if obj == "API_SCHEME" and data[obj] == "https":
-                data["SSL_VERIFY_PEER"] = click.confirm("SSL_VERIFY_PEER", default=True)
->>>>>>> 0a0bafba
 
     conf_path = defaults.CONFIG_PATH if not profile else \
         os.path.join(defaults.CONFIG_DIRECTORY, '{}.yaml'.format(profile))
