{   "update": {
                "api_level": "",
                "class": "scalrctl.commands.internal.update.UpdateScalrCTL",
                "http-method": "",
                "route": "",
                "cmd-group" : "Service commands"
            },
    "configure": {
                "api_level": "",
                "class": "scalrctl.commands.internal.configure.ConfigureScalrCTL",
                "http-method": "",
                "route": "",
                "cmd-group" : "Service commands"
            },
    "import": {
                "api_level": "user",
                "class": "scalrctl.commands.import.Import",
                "http-method": "",
                "route": ""
            },
    "global": {
        "group_descr": "All Scalr Global scope commands",
        "cmd-group": "Available scopes",
        "images": {
            "api_level": "global",
            "replace": {
                "api_level": "global",
                "class": "scalrctl.commands.image.ReplaceImageGlobal",
                "http-method": "post",
                "route": "/images/{imageId}/actions/replace/",
                "epilog": "Example: scalr-ctl image replace --imageID <ID> --newImageID <newID>"
            },
            "change-attributes": {
                "api_level": "global",
                "class": "scalrctl.commands.Action",
                "hidden": true,
                "http-method": "patch",
                "route": "/images/{imageId}/"
            },
            "copy": {
                "api_level": "global",
                "class": "scalrctl.commands.Action",
                "http-method": "post",
                "route": "/images/{imageId}/actions/copy/"
            },
            "delete": {
                "api_level": "global",
                "class": "scalrctl.commands.Action",
                "http-method": "delete",
                "route": "/images/{imageId}/"
            },
            "get": {
                "api_level": "global",
                "class": "scalrctl.commands.image.RetrieveImage",
                "http-method": "get",
                "route": "/images/{imageId}/"
            },
            "group_descr": "Manage Images",
            "list": {
                "api_level": "global",
                "class": "scalrctl.commands.Action",
                "http-method": "get",
                "route": "/images/"
            },
            "register": {
                "api_level": "global",
                "class": "scalrctl.commands.Action",
                "http-method": "post",
                "route": "/images/",
                "epilog": "Example: scalr-ctl global image register < myimage.json"
            },
            "retrieve": {
                "api_level": "global",
                "class": "scalrctl.commands.image.RetrieveImage",
                "hidden": true,
                "http-method": "get",
                "route": "/images/{imageId}/"
            },
            "update": {
                "api_level": "global",
                "class": "scalrctl.commands.Action",
                "http-method": "patch",
                "route": "/images/{imageId}/"
            }
        },
        "os": {
            "api_level": "global",
            "get": {
                "api_level": "global",
                "class": "scalrctl.commands.Action",
                "http-method": "get",
                "route": "/os/{osId}/"
            },
            "group_descr": "Manage supported Operating Systems",
            "list": {
                "api_level": "global",
                "class": "scalrctl.commands.Action",
                "http-method": "get",
                "route": "/os/"
            },
            "retrieve": {
                "api_level": "global",
                "class": "scalrctl.commands.Action",
                "hidden": true,
                "http-method": "get",
                "route": "/os/{osId}/"
            }
        },
        "roles": {
            "api_level": "global",
            "change-attributes": {
                "api_level": "global",
                "class": "scalrctl.commands.Action",
                "hidden": true,
                "http-method": "patch",
                "route": "/roles/{roleId}/"
            },
            "create": {
                "api_level": "global",
                "class": "scalrctl.commands.Action",
                "http-method": "post",
                "route": "/roles/",
                "epilog": "Example: scalr-ctl global role create < myrole.json"
            },
            "delete": {
                "api_level": "global",
                "class": "scalrctl.commands.Action",
                "http-method": "delete",
                "route": "/roles/{roleId}/"
            },
            "get": {
                "api_level": "global",
                "class": "scalrctl.commands.Action",
                "http-method": "get",
                "route": "/roles/{roleId}/"
            },
            "group_descr": "Manage Roles",
            "list": {
                "api_level": "global",
                "class": "scalrctl.commands.Action",
                "http-method": "get",
                "route": "/roles/"
            },
            "retrieve": {
                "api_level": "global",
                "class": "scalrctl.commands.Action",
                "hidden": true,
                "http-method": "get",
                "route": "/roles/{roleId}/"
            },
            "update": {
                "api_level": "global",
                "class": "scalrctl.commands.Action",
                "http-method": "patch",
                "route": "/roles/{roleId}/"
            }
        },
        "role-categories": {
            "api_level": "global",
            "create": {
                "api_level": "global",
                "class": "scalrctl.commands.Action",
                "http-method": "post",
                "route": "/role-categories/",
                "epilog": "Example: scalr-ctl global role-category create < myrolecategory.json"
            },
            "delete": {
                "api_level": "global",
                "class": "scalrctl.commands.Action",
                "http-method": "delete",
                "route": "/role-categories/{roleCategoryId}/"
            },
            "get": {
                "api_level": "global",
                "class": "scalrctl.commands.Action",
                "http-method": "get",
                "route": "/role-categories/{roleCategoryId}/"
            },
            "group_descr": "Manage current Role Categories",
            "list": {
                "api_level": "global",
                "class": "scalrctl.commands.Action",
                "http-method": "get",
                "route": "/role-categories/"
            },
            "retrieve": {
                "api_level": "global",
                "class": "scalrctl.commands.Action",
                "hidden": true,
                "http-method": "get",
                "route": "/role-categories/{roleCategoryId}/"
            },
            "update": {
                "api_level": "global",
                "class": "scalrctl.commands.Action",
                "http-method": "patch",
                "route": "/role-categories/{roleCategoryId}/"
            }
        },
        "role-orchestration-rules": {
            "api_level": "global",
            "create": {
                "api_level": "global",
                "class": "scalrctl.commands.Action",
                "http-method": "post",
                "route": "/roles/{roleId}/orchestration-rules/",
                "epilog": "Example: scalr-ctl global role-orchestration-rule create --roleId <ID> < myroleorule.json"
            },
            "delete": {
                "api_level": "global",
                "class": "scalrctl.commands.Action",
                "http-method": "delete",
                "route": "/roles/{roleId}/orchestration-rules/{orchestrationRuleId}/"
            },
            "get": {
                "api_level": "global",
                "class": "scalrctl.commands.Action",
                "http-method": "get",
                "route": "/roles/{roleId}/orchestration-rules/{orchestrationRuleId}/"
            },
            "group_descr": "Manage Orchestration Rules",
            "list": {
                "api_level": "global",
                "class": "scalrctl.commands.Action",
                "http-method": "get",
                "route": "/roles/{roleId}/orchestration-rules/"
            },
            "retrieve": {
                "api_level": "global",
                "class": "scalrctl.commands.Action",
                "hidden": true,
                "http-method": "get",
                "route": "/roles/{roleId}/orchestration-rules/{orchestrationRuleId}/"
            }
        }
    },
    "account": {
        "group_descr": "All Scalr Account scope commands",
        "cmd-group": "Available scopes",
        "acl-roles": {
            "api_level": "account",
            "list": {
                "api_level": "account",
                "class": "scalrctl.commands.Action",
                "http-method": "get",
                "route": "/acl-roles/"
            },
            "group_descr": "Manage ACL Roles"
        },
        "clouds": {
            "api_level": "account",
            "delete": {
                "api_level": "account", 
                "class": "scalrctl.commands.Action", 
                "http-method": "delete", 
                "route": "/environments/{envId}/clouds/{cloud}/"
            }, 
            "get": {
                "api_level": "account", 
                "class": "scalrctl.commands.Action", 
                "http-method": "get", 
                "route": "/environments/{envId}/clouds/{cloud}/"
            }, 
            "group_descr": "Manage Cloud Providers",
            "list": {
                "api_level": "account", 
                "class": "scalrctl.commands.Action", 
                "http-method": "get", 
                "route": "/environments/{envId}/clouds/"
            }, 
            "retrieve": {
                "api_level": "account", 
                "class": "scalrctl.commands.Action", 
                "hidden": true, 
                "http-method": "get", 
                "route": "/environments/{envId}/clouds/{cloud}/"
            }, 
            "update": {
                "api_level": "account", 
                "class": "scalrctl.commands.Action", 
                "http-method": "post", 
                "route": "/environments/{envId}/clouds/{cloud}/",
                "epilog": "Example: scalr-ctl account cloud create --cloud <NAME> < mycloud.json"
            }
        }, 
        "cloud-credentials": {
            "api_level": "account",
            "create": {
                "api_level": "account", 
                "class": "scalrctl.commands.Action", 
                "http-method": "post", 
                "route": "/cloud-credentials/",
                "epilog": "Example: scalr-ctl account cloud-credentials create < mycredentials.json"
            }, 
            "delete": {
                "api_level": "account", 
                "class": "scalrctl.commands.Action", 
                "http-method": "delete", 
                "route": "/cloud-credentials/{cloudCredentialsId}/"
            }, 
            "get": {
                "api_level": "account", 
                "class": "scalrctl.commands.Action", 
                "http-method": "get", 
                "route": "/cloud-credentials/{cloudCredentialsId}/"
            }, 
            "group_descr": "Manage Cloud Credentials for Account scope", 
            "list": {
                "api_level": "account", 
                "class": "scalrctl.commands.Action", 
                "http-method": "get", 
                "route": "/cloud-credentials/"
            }, 
            "retrieve": {
                "api_level": "account", 
                "class": "scalrctl.commands.Action", 
                "hidden": true, 
                "http-method": "get", 
                "route": "/cloud-credentials/{cloudCredentialsId}/"
            }, 
            "update": {
                "api_level": "account", 
                "class": "scalrctl.commands.Action", 
                "http-method": "patch", 
                "route": "/cloud-credentials/{cloudCredentialsId}/"
            }
        }, 
        "environments": {
            "api_level": "account",
            "create": {
                "api_level": "account", 
                "class": "scalrctl.commands.Action", 
                "http-method": "post", 
                "route": "/environments/",
                "epilog": "Example: scalr-ctl account environment create < myenv.json"
            }, 
            "delete": {
                "api_level": "account", 
                "class": "scalrctl.commands.Action", 
                "http-method": "delete", 
                "route": "/environments/{envId}/"
            }, 
            "get": {
                "api_level": "account", 
                "class": "scalrctl.commands.Action", 
                "http-method": "get", 
                "route": "/environments/{envId}/"
            }, 
            "group_descr": "Manage Environments",
            "list": {
                "api_level": "account", 
                "class": "scalrctl.commands.Action", 
                "http-method": "get", 
                "route": "/environments/"
            }, 
            "retrieve": {
                "api_level": "account", 
                "class": "scalrctl.commands.Action", 
                "hidden": true, 
                "http-method": "get", 
                "route": "/environments/{envId}/"
            }, 
            "update": {
                "api_level": "account", 
                "class": "scalrctl.commands.Action", 
                "http-method": "patch", 
                "route": "/environments/{envId}/"
            }
        }, 
        "events": {
            "api_level": "account",
            "create": {
                "api_level": "account", 
                "class": "scalrctl.commands.Action", 
                "http-method": "post", 
                "route": "/events/",
                "epilog": "Example: scalr-ctl account event create < myevent.json"
            }, 
            "delete": {
                "api_level": "account", 
                "class": "scalrctl.commands.Action", 
                "http-method": "delete", 
                "route": "/events/{eventId}/"
            }, 
            "get": {
                "api_level": "account", 
                "class": "scalrctl.commands.Action", 
                "http-method": "get", 
                "route": "/events/{eventId}/"
            }, 
            "group_descr": "Manage Events available in the Scalr Account",
            "list": {
                "api_level": "account", 
                "class": "scalrctl.commands.Action", 
                "http-method": "get", 
                "route": "/events/"
            }, 
            "retrieve": {
                "api_level": "account", 
                "class": "scalrctl.commands.Action", 
                "hidden": true, 
                "http-method": "get", 
                "route": "/events/{eventId}/"
            }
        }, 
        "images": {
            "api_level": "account",
            "replace": {
                "api_level": "account",
                "class": "scalrctl.commands.image.ReplaceImage",
                "http-method": "post",
                "route": "/images/{imageId}/actions/replace/",
                "epilog": "Example: scalr-ctl image replace --imageID <ID> --newImageID <newID> --deprecateOldImage --scope <SCOPE>"
            },
            "change-attributes": {
                "api_level": "account", 
                "class": "scalrctl.commands.Action", 
                "hidden": true, 
                "http-method": "patch", 
                "route": "/images/{imageId}/"
            }, 
            "copy": {
                "api_level": "account", 
                "class": "scalrctl.commands.Action", 
                "http-method": "post", 
                "route": "/images/{imageId}/actions/copy/"
            }, 
            "delete": {
                "api_level": "account", 
                "class": "scalrctl.commands.Action", 
                "http-method": "delete", 
                "route": "/images/{imageId}/"
            }, 
            "get": {
                "api_level": "account", 
                "class": "scalrctl.commands.image.RetrieveImage", 
                "http-method": "get", 
                "route": "/images/{imageId}/"
            }, 
            "group_descr": "Manage Images",
            "list": {
                "api_level": "account", 
                "class": "scalrctl.commands.Action", 
                "http-method": "get", 
                "route": "/images/"
            }, 
            "register": {
                "api_level": "account", 
                "class": "scalrctl.commands.Action", 
                "http-method": "post", 
                "route": "/images/",
                "epilog": "Example: scalr-ctl account image register < myimage.json"
            }, 
            "retrieve": {
                "api_level": "account", 
                "class": "scalrctl.commands.image.RetrieveImage", 
                "hidden": true, 
                "http-method": "get", 
                "route": "/images/{imageId}/"
            }, 
            "update": {
                "api_level": "account", 
                "class": "scalrctl.commands.Action", 
                "http-method": "patch", 
                "route": "/images/{imageId}/"
            }
        }, 
        "os": {
            "api_level": "account",
            "get": {
                "api_level": "account", 
                "class": "scalrctl.commands.Action", 
                "http-method": "get", 
                "route": "/os/{osId}/"
            }, 
            "group_descr": "Manage supported Operating Systems",
            "list": {
                "api_level": "account", 
                "class": "scalrctl.commands.Action", 
                "http-method": "get", 
                "route": "/os/"
            }, 
            "retrieve": {
                "api_level": "account", 
                "class": "scalrctl.commands.Action", 
                "hidden": true, 
                "http-method": "get", 
                "route": "/os/{osId}/"
            }
        }, 
        "roles": {
            "api_level": "account",
            "change-attributes": {
                "api_level": "account", 
                "class": "scalrctl.commands.Action", 
                "hidden": true, 
                "http-method": "patch", 
                "route": "/roles/{roleId}/"
            }, 
            "create": {
                "api_level": "account", 
                "class": "scalrctl.commands.Action", 
                "http-method": "post", 
                "route": "/roles/",
                "epilog": "Example: scalr-ctl account role create < myrole.json"
            }, 
            "delete": {
                "api_level": "account", 
                "class": "scalrctl.commands.Action", 
                "http-method": "delete", 
                "route": "/roles/{roleId}/"
            }, 
            "get": {
                "api_level": "account", 
                "class": "scalrctl.commands.Action", 
                "http-method": "get", 
                "route": "/roles/{roleId}/"
            }, 
            "group_descr": "Manage Roles",
            "list": {
                "api_level": "account", 
                "class": "scalrctl.commands.Action", 
                "http-method": "get", 
                "route": "/roles/"
            }, 
            "retrieve": {
                "api_level": "account", 
                "class": "scalrctl.commands.Action", 
                "hidden": true, 
                "http-method": "get", 
                "route": "/roles/{roleId}/"
            }, 
            "update": {
                "api_level": "account", 
                "class": "scalrctl.commands.Action", 
                "http-method": "patch", 
                "route": "/roles/{roleId}/"
            }
        }, 
        "role-categories": {
            "api_level": "account",
            "create": {
                "api_level": "account", 
                "class": "scalrctl.commands.Action", 
                "http-method": "post", 
                "route": "/role-categories/",
                "epilog": "Example: scalr-ctl account role-category create < myrolecategory.json"
            }, 
            "delete": {
                "api_level": "account", 
                "class": "scalrctl.commands.Action", 
                "http-method": "delete", 
                "route": "/role-categories/{roleCategoryId}/"
            }, 
            "get": {
                "api_level": "account", 
                "class": "scalrctl.commands.Action", 
                "http-method": "get", 
                "route": "/role-categories/{roleCategoryId}/"
            }, 
            "group_descr": "Manage current Role Categories",
            "list": {
                "api_level": "account", 
                "class": "scalrctl.commands.Action", 
                "http-method": "get", 
                "route": "/role-categories/"
            }, 
            "retrieve": {
                "api_level": "account", 
                "class": "scalrctl.commands.Action", 
                "hidden": true, 
                "http-method": "get", 
                "route": "/role-categories/{roleCategoryId}/"
            }, 
            "update": {
                "api_level": "account", 
                "class": "scalrctl.commands.Action", 
                "http-method": "patch", 
                "route": "/role-categories/{roleCategoryId}/"
            }
        }, 
        "role-global-variables": {
            "api_level": "account",
            "create": {
                "api_level": "account", 
                "class": "scalrctl.commands.Action", 
                "http-method": "post", 
                "route": "/roles/{roleId}/global-variables/",
                "epilog": "Example: scalr-ctl account role-global-variables create --roleId <ID> < myrolegv.json"
            }, 
            "delete": {
                "api_level": "account", 
                "class": "scalrctl.commands.Action", 
                "http-method": "delete", 
                "route": "/roles/{roleId}/global-variables/{globalVariableName}/"
            }, 
            "get": {
                "api_level": "account", 
                "class": "scalrctl.commands.Action", 
                "http-method": "get", 
                "route": "/roles/{roleId}/global-variables/{globalVariableName}/"
            }, 
            "group_descr": "Manage Global Variables for Roles",
            "list": {
                "api_level": "account", 
                "class": "scalrctl.commands.Action", 
                "http-method": "get", 
                "route": "/roles/{roleId}/global-variables/"
            }, 
            "retrieve": {
                "api_level": "account", 
                "class": "scalrctl.commands.Action", 
                "hidden": true, 
                "http-method": "get", 
                "route": "/roles/{roleId}/global-variables/{globalVariableName}/"
            }, 
            "update": {
                "api_level": "account", 
                "class": "scalrctl.commands.role_gv.UpdateRoleGlobalVariable", 
                "http-method": "patch", 
                "route": "/roles/{roleId}/global-variables/{globalVariableName}/"
            }
        },
        "role-images": {
            "api_level": "account",
            "delete": {
                "api_level": "account", 
                "class": "scalrctl.commands.Action", 
                "http-method": "delete", 
                "route": "/roles/{roleId}/images/{imageId}/"
            }, 
            "get": {
                "api_level": "account", 
                "class": "scalrctl.commands.Action", 
                "http-method": "get", 
                "route": "/roles/{roleId}/images/{imageId}/"
            }, 
            "group_descr": "Manage Images in Roles",
            "list": {
                "api_level": "account", 
                "class": "scalrctl.commands.Action", 
                "http-method": "get", 
                "route": "/roles/{roleId}/images/"
            }, 
            "replace": {
                "api_level": "account", 
                "class": "scalrctl.commands.Action", 
                "http-method": "post", 
                "route": "/roles/{roleId}/images/{imageId}/actions/replace/",
                "epilog": "Example: scalr-ctl account role-image replace --roleId <ROLEID> --imageId <ID> < myrolegv.json"
            }, 
            "retrieve": {
                "api_level": "account", 
                "class": "scalrctl.commands.Action", 
                "hidden": true, 
                "http-method": "get", 
                "route": "/roles/{roleId}/images/{imageId}/"
            }, 
            "create": {
                "api_level": "account", 
                "class": "scalrctl.commands.Action",
                "http-method": "post", 
                "route": "/roles/{roleId}/images/",
                "epilog": "Example: scalr-ctl account role-image create --roleId <ID> < myroleimage.json"
            }
        }, 
        "role-orchestration-rules": {
            "api_level": "account",
            "create": {
                "api_level": "account", 
                "class": "scalrctl.commands.Action", 
                "http-method": "post", 
                "route": "/roles/{roleId}/orchestration-rules/",
                "epilog": "Example: scalr-ctl account role-orchestration-rule create --roleId <ID> < myroleorule.json"
            }, 
            "delete": {
                "api_level": "account", 
                "class": "scalrctl.commands.Action", 
                "http-method": "delete", 
                "route": "/roles/{roleId}/orchestration-rules/{orchestrationRuleId}/"
            }, 
            "get": {
                "api_level": "account", 
                "class": "scalrctl.commands.Action", 
                "http-method": "get", 
                "route": "/roles/{roleId}/orchestration-rules/{orchestrationRuleId}/"
            }, 
            "group_descr": "Manage Orchestration Rules",
            "list": {
                "api_level": "account", 
                "class": "scalrctl.commands.Action", 
                "http-method": "get", 
                "route": "/roles/{roleId}/orchestration-rules/"
            }, 
            "update": {
                "api_level": "account", 
                "class": "scalrctl.commands.Action",
                "http-method": "get", 
                "route": "/roles/{roleId}/orchestration-rules/{orchestrationRuleId}/"
            }
        },
        "orchestration-rules": {
            "api_level": "account",
            "create": {
                "api_level": "account",
                "class": "scalrctl.commands.Action",
                "http-method": "post",
                "route": "/orchestration-rules/",
                "epilog": "Example: scalr-ctl account orchestration-rule create < myroleorule.json"
            },
            "delete": {
                "api_level": "account",
                "class": "scalrctl.commands.Action",
                "http-method": "delete",
                "route": "/orchestration-rules/{orchestrationRuleId}/"
            },
            "get": {
                "api_level": "account",
                "class": "scalrctl.commands.Action",
                "http-method": "get",
                "route": "/orchestration-rules/{orchestrationRuleId}/"
            },
            "group_descr": "Manage Orchestration Rules",
            "list": {
                "api_level": "account",
                "class": "scalrctl.commands.Action",
                "http-method": "get",
                "route": "/orchestration-rules/"
            },
            "update": {
                "api_level": "account",
                "class": "scalrctl.commands.Action",
                "http-method": "get",
                "route": "/orchestration-rules/{orchestrationRuleId}/"
            }
        },
        "environments": {
            "api_level": "account",
            "add-team": {
                "api_level": "account",
                "class": "scalrctl.commands.Action",
                "http-method": "post",
                "route": "/environments/{envId}/teams/",
                "epilog": "Example: scalr-ctl account environment add-team --roleId <ID> < myteam.json"
            },
            "remove-team": {
                "api_level": "account",
                "class": "scalrctl.commands.Action",
                "http-method": "delete",
                "route": "/environments/{envId}/teams/{teamId}/"
            },
            "update-team": {
                "api_level": "account",
                "class": "scalrctl.commands.Action",
                "http-method": "patch",
                "route": "/environments/{envId}/teams/{teamId}/"
            },
            "group_descr": "Manage Teams in Environment",
            "list-teams": {
                "api_level": "account",
                "class": "scalrctl.commands.Action",
                "http-method": "get",
                "route": "/environments/{envId}/teams/"
            }
        },
        "teams": {
            "api_level": "account",
            "group_descr": "Manage Teams",
            "create": {
                "api_level": "account",
                "class": "scalrctl.commands.Action",
                "http-method": "post",
                "route": "/teams/",
                "epilog": "Example: scalr-ctl account environment create-team < myteam.json"
            },
            "list": {
                "api_level": "account",
                "class": "scalrctl.commands.Action",
                "http-method": "get",
                "route": "/teams/"
            },
            "delete": {
                "api_level": "account",
                "class": "scalrctl.commands.Action",
                "http-method": "delete",
                "route": "/teams/{teamId}/"
            },
            "update": {
                "api_level": "account",
                "class": "scalrctl.commands.Action",
                "http-method": "patch",
                "route": "/teams/{teamId}/"
            },
            "get": {
                "api_level": "account",
                "class": "scalrctl.commands.Action",
                "http-method": "get",
                "route": "/teams/{teamId}/"
            }
        }
    },
        "cost-centers": {
            "api_level": "user",
            "get": {
                "api_level": "user",
                "class": "scalrctl.commands.Action",
                "http-method": "get",
                "route": "/{envId}/cost-centers/{costCenterId}/"
            },
            "group_descr": "Manage Cost Centres",
            "list": {
                "api_level": "user",
                "class": "scalrctl.commands.Action",
                "http-method": "get",
                "route": "/{envId}/cost-centers/"
            },
            "retrieve": {
                "api_level": "user",
                "class": "scalrctl.commands.Action",
                "hidden": true,
                "http-method": "get",
                "route": "/{envId}/cost-centers/{costCenterId}/"
            }
        },
        "events": {
            "api_level": "user",
            "change-attributes": {
                "api_level": "user",
                "class": "scalrctl.commands.Action",
                "hidden": true,
                "http-method": "patch",
                "route": "/{envId}/events/{eventId}/"
            },
            "create": {
                "api_level": "user",
                "class": "scalrctl.commands.Action",
                "http-method": "post",
                "route": "/{envId}/events/",
                "epilog": "Example: scalr-ctl event create < myevent.json"
            },
            "delete": {
                "api_level": "user",
                "class": "scalrctl.commands.Action",
                "http-method": "delete",
                "route": "/{envId}/events/{eventId}/"
            },
            "get": {
                "api_level": "user",
                "class": "scalrctl.commands.Action",
                "http-method": "get",
                "route": "/{envId}/events/{eventId}/"
            },
            "group_descr": "Manage custom event definitions",
            "list": {
                "api_level": "user",
                "class": "scalrctl.commands.Action",
                "http-method": "get",
                "route": "/{envId}/events/"
            },
            "retrieve": {
                "api_level": "user",
                "class": "scalrctl.commands.Action",
                "hidden": true,
                "http-method": "get",
                "route": "/{envId}/events/{eventId}/"
            },
            "update": {
                "api_level": "user",
                "class": "scalrctl.commands.Action",
                "http-method": "patch",
                "route": "/{envId}/events/{eventId}/"
            }
        },
        "export": {
            "api_level": "user",
            "farm-global-variable": {
                "hidden": true,
                "api_level": "user",
                "class": "scalrctl.commands.export.Export",
                "http-method": "get",
                "route": "/{envId}/farms/{farmId}/global-variables/{globalVariableName}/",
                "cmd_descr" : "Export Farm Global Variable object to a file",
                "post-params": {
                    "api_level": "user",
                    "class": "scalrctl.commands.Action",
                    "hidden": true,
                    "http-method": "post",
                    "route": "/{envId}/farms/{farmId}/global-variables/"
                },
                "patch-params": {
                    "api_level": "user",
                    "class": "scalrctl.commands.farm_gv.UpdateFarmGlobalVariable",
                    "hidden": true,
                    "http-method": "patch",
                    "route": "/{envId}/farms/{farmId}/global-variables/{globalVariableName}/"
                }
            },
            "farm-role-global-variables": {
                "hidden": true,
                "api_level": "user",
                "class": "scalrctl.commands.export.ExportFarmRoleGlobalVariable",
                "http-method": "get",
                "route": "/{envId}/farm-roles/{farmRoleId}/global-variables/{globalVariableName}/",
                "cmd_descr" : "Export FarmRole Global Variable object to a file",
                "post-params": {
                    "api_level": "user",
                    "class": "scalrctl.commands.Action",
                    "hidden": true,
                    "http-method": "post",
                    "route": "/{envId}/farm-roles/{farmRoleId}/global-variables/"
                },
                "patch-params": {
                    "api_level": "user",
                    "class": "scalrctl.commands.Action",
                    "hidden": true,
                    "http-method": "patch",
                    "route": "/{envId}/farm-roles/{farmRoleId}/global-variables/{globalVariableName}/"
                }
            },
            "group_descr": "Export Scalr Objects",
            "images": {
                "api_level": "user",
                "class": "scalrctl.commands.export.ExportImage",
                "http-method": "get",
                "route": "/{envId}/images/{imageId}/",
                "cmd_descr" : "Export your Image objects to a file",
                "patch-params": {
                    "api_level": "user",
                    "class": "scalrctl.commands.Action",
                    "hidden": true,
                    "http-method": "patch",
                    "route": "/{envId}/images/{imageId}/"
                },
                "post-params": {
                    "api_level": "user",
                    "class": "scalrctl.commands.Action",
                    "hidden": true,
                    "http-method": "post",
                    "route": "/{envId}/images/"
                }
            },
            "roles": {
                "api_level": "user",
                "class": "scalrctl.commands.export.ExportRole",
                "http-method": "get",
                "route": "/{envId}/roles/{roleId}/",
                "cmd_descr" : "Export your Role objects to a file",
                "patch-params": {
                    "api_level": "user",
                    "class": "scalrctl.commands.role.ChangeRoleAttrs",
                    "hidden": true,
                    "http-method": "patch",
                    "route": "/{envId}/roles/{roleId}/"
                },
                "post-params": {
                    "api_level": "user",
                    "class": "scalrctl.commands.Action",
                    "hidden": true,
                    "http-method": "post",
                    "route": "/{envId}/roles/"
                }
            },
            "role-global-variables": {
                "hidden": true,
                "api_level": "user",
                "class": "scalrctl.commands.export.Export",
                "http-method": "get",
                "route": "/{envId}/roles/{roleId}/global-variables/{globalVariableName}/",
                "cmd_descr" : "Export Role Global Variable object to a file",
                "post-params": {
                    "api_level": "user",
                    "class": "scalrctl.commands.Action",
                    "hidden": true,
                    "http-method": "post",
                    "route": "/{envId}/roles/{roleId}/global-variables/"
                },
                "patch-params": {
                    "api_level": "user",
                    "class": "scalrctl.commands.Action",
                    "hidden": true,
                    "http-method": "patch",
                    "route": "/{envId}/roles/{roleId}/global-variables/{globalVariableName}/"
                }
            },
<<<<<<< HEAD
            "role-orchestration-rule": {
                "api_level": "user",
                "class": "scalrctl.commands.export.Export",
                "http-method": "get",
                "route": "/{envId}/roles/{roleId}/orchestration-rules/{orchestrationRuleId}/",
                "cmd_descr" : "Export Role Orchestration Rule object to a file",
                "post-params": {
                    "api_level": "user",
                    "class": "scalrctl.commands.Action",
                    "http-method": "post",
                    "route": "/{envId}/roles/{roleId}/orchestration-rules/"
                },
                "patch-params": {
                    "api_level": "user",
                    "class": "scalrctl.commands.Action",
                    "http-method": "patch",
                    "route": "/{envId}/roles/{roleId}/orchestration-rules/{orchestrationRuleId}/"
                }
            },
            "role-category": {
                "api_level": "user",
                "class": "scalrctl.commands.export.Export",
                "http-method": "get",
                "route": "/{envId}/role-categories/{roleCategoryId}/",
                "cmd_descr" : "Export Role Category object to a file",
                "post-params": {
                    "api_level": "user",
                    "class": "scalrctl.commands.Action",
                    "http-method": "post",
                    "route": "/{envId}/role-categories/"
                },
                "patch-params": {
                    "api_level": "user",
                    "class": "scalrctl.commands.Action",
                    "http-method": "patch",
                    "route": "/{envId}/role-categories/{roleCategoryId}/"
                }
            },
            "role-image": {
                "api_level": "user",
                "class": "scalrctl.commands.export.ExportRoleImage",
                "http-method": "get",
                "route": "/{envId}/roles/{roleId}/images/{imageId}/",
                "cmd_descr" : "Export Role Image object to a file",
                "post-params": {
                    "api_level": "user",
                    "class": "scalrctl.commands.roleimage.CreateRoleImage",
                    "http-method": "post",
                    "route": "/{envId}/roles/{roleId}/images/"
                },
                "patch-params": {
                    "api_level": "user",
                    "class": "scalrctl.commands.roleimage.ReplaceRoleImage",
                    "http-method": "post",
                    "route": "/{envId}/roles/{roleId}/images/{imageId}/actions/replace/"
                }
            },
            "script": {
=======
            "scripts": {
>>>>>>> 35a93340
                "api_level": "user",
                "class": "scalrctl.commands.export.ExportScript",
                "http-method": "get",
                "route": "/{envId}/scripts/{scriptId}/",
                "cmd_descr" : "Export your Script objects to a file",
                "patch-params": {
                    "api_level": "user",
                    "class": "scalrctl.commands.Action",
                    "hidden": true,
                    "http-method": "patch",
                    "route": "/{envId}/scripts/{scriptId}/"
                },
                "post-params": {
                    "api_level": "user",
                    "class": "scalrctl.commands.Action",
                    "hidden": true,
                    "http-method": "post",
                    "route": "/{envId}/scripts/"
                }
            },
            "script-versions": {
                "api_level": "user",
                "class": "scalrctl.commands.export.Export",
                "http-method": "get",
                "route": "/{envId}/scripts/{scriptId}/script-versions/{scriptVersionNumber}/",
                "patch-params": {
                    "api_level": "user",
                    "class": "scalrctl.commands.Action",
                    "hidden": true,
                    "http-method": "patch",
                    "route": "/{envId}/scripts/{scriptId}/script-versions/{scriptVersionNumber}/"
                },
                "post-params": {
                    "api_level": "user",
                    "class": "scalrctl.commands.Action",
                    "http-method": "post",
                    "route": "/{envId}/scripts/{scriptId}/script-versions/"
                }
            }
        },
        "farms": {
            "api_level": "user",
            "list-servers": {
                "api_level": "user",
                "class": "scalrctl.commands.Action",
                "http-method": "get",
                "route": "/{envId}/farms/{farmId}/servers/"
            },
            "change-attributes": {
                "api_level": "user",
                "class": "scalrctl.commands.Action",
                "hidden": true,
                "http-method": "patch",
                "route": "/{envId}/farms/{farmId}/"
            },
            "clone": {
                "api_level": "user",
                "class": "scalrctl.commands.farm.FarmClone",
                "http-method": "post",
                "route": "/{envId}/farms/{farmId}/actions/clone/",
                "epilog": "Example: scalr-ctl farm clone --farmId <ID> --name MyNewFarm"
            },
            "create": {
                "api_level": "user",
                "class": "scalrctl.commands.Action",
                "http-method": "post",
                "route": "/{envId}/farms/",
                "epilog": "Example: scalr-ctl farm create < myfarm.json"
            },
            "delete": {
                "api_level": "user",
                "class": "scalrctl.commands.Action",
                "http-method": "delete",
                "route": "/{envId}/farms/{farmId}/"
            },
            "get": {
                "api_level": "user",
                "class": "scalrctl.commands.Action",
                "http-method": "get",
                "route": "/{envId}/farms/{farmId}/"
            },
            "group_descr": "Manage Farms",
            "launch": {
                "api_level": "user",
                "class": "scalrctl.commands.farm.FarmLaunch",
                "http-method": "post",
                "route": "/{envId}/farms/{farmId}/actions/launch/",
                "epilog": "Example: scalr-ctl farm launch --farmId <ID>"
            },
            "list": {
                "api_level": "user",
                "class": "scalrctl.commands.Action",
                "http-method": "get",
                "route": "/{envId}/farms/"
            },
            "retrieve": {
                "api_level": "user",
                "class": "scalrctl.commands.Action",
                "hidden": true,
                "http-method": "get",
                "route": "/{envId}/farms/{farmId}/"
            },
            "terminate": {
                "api_level": "user",
                "class": "scalrctl.commands.farm.FarmTerminate",
                "http-method": "post",
                "route": "/{envId}/farms/{farmId}/actions/terminate/",
                "epilog": "Example: scalr-ctl farm terminate --farmId <ID> --force"
            },
            "update": {
                "api_level": "user",
                "class": "scalrctl.commands.Action",
                "http-method": "patch",
                "route": "/{envId}/farms/{farmId}/"
            }
        },
        "farm-global-variables": {
            "api_level": "user",
            "create": {
                "api_level": "user",
                "class": "scalrctl.commands.Action",
                "http-method": "post",
                "route": "/{envId}/farms/{farmId}/global-variables/",
                "epilog": "Example: scalr-ctl farm-global-variables create --farmId <ID> < myfarmgv.json"
            },
            "delete": {
                "api_level": "user",
                "class": "scalrctl.commands.Action",
                "http-method": "delete",
                "route": "/{envId}/farms/{farmId}/global-variables/{globalVariableName}/"
            },
            "get": {
                "api_level": "user",
                "class": "scalrctl.commands.Action",
                "http-method": "get",
                "route": "/{envId}/farms/{farmId}/global-variables/{globalVariableName}/"
            },
            "group_descr": "Manage Global Variables for Farms",
            "list": {
                "api_level": "user",
                "class": "scalrctl.commands.Action",
                "http-method": "get",
                "route": "/{envId}/farms/{farmId}/global-variables/"
            },
            "retrieve": {
                "api_level": "user",
                "class": "scalrctl.commands.Action",
                "hidden": true,
                "http-method": "get",
                "route": "/{envId}/farms/{farmId}/global-variables/{globalVariableName}/"
            },
            "update": {
                "api_level": "user",
                "class": "scalrctl.commands.farm_gv.UpdateFarmGlobalVariable",
                "http-method": "patch",
                "route": "/{envId}/farms/{farmId}/global-variables/{globalVariableName}/"
            }
        },
        "server-global-variables": {
                "api_level": "user",
                "create": {
                    "api_level": "user",
                    "class": "scalrctl.commands.Action",
                    "http-method": "post",
                    "route": "/{envId}/servers/{serverId}/global-variables/",
                    "epilog": "Example: scalr-ctl farm-global-variables create --farmId <ID> < myfarmgv.json"
                },
                "delete": {
                    "api_level": "user",
                    "class": "scalrctl.commands.Action",
                    "http-method": "delete",
                    "route": "/{envId}/servers/{serverId}/global-variables/{globalVariableName}/"
                },
                "get": {
                    "api_level": "user",
                    "class": "scalrctl.commands.Action",
                    "http-method": "get",
                    "route": "/{envId}/servers/{serverId}/global-variables/{globalVariableName}/"
                },
                "group_descr": "Manage Global Variables for Farms",
                "list": {
                    "api_level": "user",
                    "class": "scalrctl.commands.Action",
                    "http-method": "get",
                    "route": "/{envId}/servers/{serverId}/global-variables/"
                },
                "retrieve": {
                    "api_level": "user",
                    "class": "scalrctl.commands.Action",
                    "hidden": true,
                    "http-method": "get",
                    "route": "/{envId}/servers/{serverId}/global-variables/{globalVariableName}/"
                },
                "update": {
                    "api_level": "user",
                    "class": "scalrctl.commands.farm_gv.UpdateFarmGlobalVariable",
                    "http-method": "patch",
                    "route": "/{envId}/servers/{serverId}/global-variables/{globalVariableName}/"
                }
            },
        "farm-roles": {
            "api_level": "user",
            "list-servers": {
                "api_level": "user",
                "class": "scalrctl.commands.Action",
                "http-method": "get",
                "route": "/{envId}/farm-roles/{farmRoleId}/servers/"
            },
            "change-attributes": {
                "api_level": "user",
                "class": "scalrctl.commands.Action",
                "hidden": true,
                "http-method": "patch",
                "route": "/{envId}/farm-roles/{farmRoleId}/"
            },
            "update-instance-configuration": {
                "api_level": "user",
                "class": "scalrctl.commands.Action",
                "http-method": "patch",
                "route": "/{envId}/farm-roles/{farmRoleId}/instance/"
            },
            "update-placement-configuration": {
                "api_level": "user",
                "class": "scalrctl.commands.Action",
                "http-method": "patch",
                "route": "/{envId}/farm-roles/{farmRoleId}/placement/"
            },
            "update-scaling-configuration": {
                "api_level": "user",
                "class": "scalrctl.commands.Action",
                "http-method": "patch",
                "route": "/{envId}/farm-roles/{farmRoleId}/scaling/"
            },
            "create": {
                "api_level": "user",
                "class": "scalrctl.commands.Action",
                "http-method": "post",
                "route": "/{envId}/farms/{farmId}/farm-roles/",
                "epilog": "Example: scalr-ctl farm-role create --farmId <ID> < myfarmrole.json"
            },
            "delete": {
                "api_level": "user",
                "class": "scalrctl.commands.Action",
                "http-method": "delete",
                "route": "/{envId}/farm-roles/{farmRoleId}/"
            },
            "get": {
                "api_level": "user",
                "class": "scalrctl.commands.Action",
                "http-method": "get",
                "route": "/{envId}/farm-roles/{farmRoleId}/"
            },
            "group_descr": "Manage FarmRoles",
            "import-server": {
                "api_level": "user",
                "class": "scalrctl.commands.Action",
                "http-method": "post",
                "route": "/{envId}/farm-roles/{farmRoleId}/actions/import-server/",
                "epilog": "Example: scalr-ctl farm-role create --farmRoleId <ID> < myfarmrole.json"
            },
            "launch-server": {
                "api_level": "user",
                "class": "scalrctl.commands.farmrole.LaunchServer",
                "http-method": "post",
                "route": "/{envId}/farm-roles/{farmRoleId}/servers/",
                "epilog": "Example: scalr-ctl farm-role launch-server --farmRoleId <ID>"
            },
            "list": {
                "api_level": "user",
                "class": "scalrctl.commands.Action",
                "http-method": "get",
                "route": "/{envId}/farms/{farmId}/farm-roles/"
            },
            "retrieve": {
                "api_level": "user",
                "class": "scalrctl.commands.Action",
                "hidden": true,
                "http-method": "get",
                "route": "/{envId}/farm-roles/{farmRoleId}/"
            },
            "get-instance-configuration": {
                "api_level": "user",
                "class": "scalrctl.commands.Action",
                "http-method": "get",
                "route": "/{envId}/farm-roles/{farmRoleId}/instance/"
            },
            "get-placement-configuration": {
                "api_level": "user",
                "class": "scalrctl.commands.Action",
                "http-method": "get",
                "route": "/{envId}/farm-roles/{farmRoleId}/placement/"
            },
            "get-scaling-configuration": {
                "api_level": "user",
                "class": "scalrctl.commands.Action",
                "http-method": "get",
                "route": "/{envId}/farm-roles/{farmRoleId}/scaling/"
            },
            "update": {
                "api_level": "user",
                "class": "scalrctl.commands.Action",
                "http-method": "patch",
                "route": "/{envId}/farm-roles/{farmRoleId}/"
            }
        },
        "farm-role-global-variables": {
            "api_level": "user",
            "create": {
                "api_level": "user",
                "class": "scalrctl.commands.Action",
                "http-method": "post",
                "route": "/{envId}/farm-roles/{farmRoleId}/global-variables/",
                "epilog": "Example: scalr-ctl farm-role-global-variables create --farmRoleId <ID> < myfarmrolegv.json"
            },
            "delete": {
                "api_level": "user",
                "class": "scalrctl.commands.Action",
                "http-method": "delete",
                "route": "/{envId}/farm-roles/{farmRoleId}/global-variables/{globalVariableName}/"
            },
            "get": {
                "api_level": "user",
                "class": "scalrctl.commands.Action",
                "http-method": "get",
                "route": "/{envId}/farm-roles/{farmRoleId}/global-variables/{globalVariableName}/"
            },
            "group_descr": "Manage Global Variables for FarmRoles",
            "list": {
                "api_level": "user",
                "class": "scalrctl.commands.Action",
                "http-method": "get",
                "route": "/{envId}/farm-roles/{farmRoleId}/global-variables/"
            },
            "retrieve": {
                "api_level": "user",
                "class": "scalrctl.commands.Action",
                "hidden": true,
                "http-method": "get",
                "route": "/{envId}/farm-roles/{farmRoleId}/global-variables/{globalVariableName}/"
            },
            "update": {
                "api_level": "user",
                "class": "scalrctl.commands.Action",
                "http-method": "patch",
                "route": "/{envId}/farm-roles/{farmRoleId}/global-variables/{globalVariableName}/"
            }
        },
        "farm-role-orchestration-rules": {
            "api_level": "user",
            "change-attributes": {
                "api_level": "user",
                "class": "scalrctl.commands.Action",
                "hidden": true,
                "http-method": "patch",
                "route": "/{envId}/farm-roles/{farmRoleId}/orchestration-rules/{orchestrationRuleId}/"
            },
            "create": {
                "api_level": "user",
                "class": "scalrctl.commands.Action",
                "http-method": "post",
                "route": "/{envId}/farm-roles/{farmRoleId}/orchestration-rules/",
                "epilog": "Example: scalr-ctl farm-role-orchestration-rule create --farmRoleId <ID> < myfarmroleor.json"
            },
            "delete": {
                "api_level": "user",
                "class": "scalrctl.commands.Action",
                "http-method": "delete",
                "route": "/{envId}/farm-roles/{farmRoleId}/orchestration-rules/{orchestrationRuleId}/"
            },
            "get": {
                "api_level": "user",
                "class": "scalrctl.commands.Action",
                "http-method": "get",
                "route": "/{envId}/farm-roles/{farmRoleId}/orchestration-rules/{orchestrationRuleId}/"
            },
            "group_descr": "Manage Orchestration Rules",
            "list": {
                "api_level": "user",
                "class": "scalrctl.commands.Action",
                "http-method": "get",
                "route": "/{envId}/farm-roles/{farmRoleId}/orchestration-rules/"
            },
            "retrieve": {
                "api_level": "user",
                "class": "scalrctl.commands.Action",
                "hidden": true,
                "http-method": "get",
                "route": "/{envId}/farm-roles/{farmRoleId}/orchestration-rules/{orchestrationRuleId}/"
            },
            "update": {
                "api_level": "user",
                "class": "scalrctl.commands.Action",
                "http-method": "patch",
                "route": "/{envId}/farm-roles/{farmRoleId}/orchestration-rules/{orchestrationRuleId}/"
            }
        },
        "farm-role-scaling": {
            "api_level": "user",
            "change-defaults": {
                "api_level": "user",
                "class": "scalrctl.commands.Action",
                "http-method": "patch",
                "route": "/{envId}/farm-roles/{farmRoleId}/scaling/"
            },
            "create": {
                "api_level": "user",
                "class": "scalrctl.commands.Action",
                "http-method": "post",
                "route": "/{envId}/farm-roles/{farmRoleId}/scaling/",
                "epilog": "Example: scalr-ctl farm-role-scaling create --farmRoleId <ID> < myfarmrolescaling.json"
            },
            "delete": {
                "api_level": "user",
                "class": "scalrctl.commands.Action",
                "http-method": "delete",
                "route": "/{envId}/farm-roles/{farmRoleId}/scaling/{metricName}/"
            },
            "get": {
                "api_level": "user",
                "class": "scalrctl.commands.Action",
                "http-method": "get",
                "route": "/{envId}/farm-roles/{farmRoleId}/scaling/{metricName}/"
            },
            "group_descr": "Manage FarmRole Scaling",
            "list": {
                "api_level": "user",
                "class": "scalrctl.commands.Action",
                "http-method": "get",
                "route": "/{envId}/farm-roles/{farmRoleId}/scaling/"
            },
            "retrieve": {
                "api_level": "user",
                "class": "scalrctl.commands.Action",
                "hidden": true,
                "http-method": "get",
                "route": "/{envId}/farm-roles/{farmRoleId}/scaling/{metricName}/"
            },
            "update": {
                "api_level": "user",
                "class": "scalrctl.commands.Action",
                "http-method": "patch",
                "route": "/{envId}/farm-roles/{farmRoleId}/scaling/{metricName}/"
            }
        },
        "images": {
            "api_level": "user",
            "change-attributes": {
                "api_level": "user",
                "class": "scalrctl.commands.image.ChangeImageAttrs",
                "hidden": true,
                "http-method": "patch",
                "route": "/{envId}/images/{imageId}/"
            },
            "copy": {
                "api_level": "user",
                "class": "scalrctl.commands.Action",
                "http-method": "post",
                "route": "/{envId}/images/{imageId}/actions/copy/",
                "epilog": "Example: scalr-ctl image copy --imageId <ID> < image.json"
            },
            "delete": {
                "api_level": "user",
                "class": "scalrctl.commands.Action",
                "http-method": "delete",
                "route": "/{envId}/images/{imageId}/"
            },
            "get": {
                "api_level": "user",
                "class": "scalrctl.commands.image.RetrieveImage",
                "http-method": "get",
                "route": "/{envId}/images/{imageId}/"
            },
            "group_descr": "Manage Images",
            "list": {
                "api_level": "user",
                "class": "scalrctl.commands.Action",
                "http-method": "get",
                "route": "/{envId}/images/"
            },
            "register": {
                "api_level": "user",
                "class": "scalrctl.commands.Action",
                "http-method": "post",
                "route": "/{envId}/images/",
                "epilog": "Example: scalr-ctl image register < image.json"
            },
            "retrieve": {
                "api_level": "user",
                "class": "scalrctl.commands.image.RetrieveImage",
                "hidden": true,
                "http-method": "get",
                "route": "/{envId}/images/{imageId}/"
            },
            "update": {
                "api_level": "user",
                "class": "scalrctl.commands.image.ChangeImageAttrs",
                "http-method": "patch",
                "route": "/{envId}/images/{imageId}/"
            }
        },
        "os": {
            "api_level": "user",
            "get": {
                "api_level": "user",
                "class": "scalrctl.commands.Action",
                "http-method": "get",
                "route": "/{envId}/os/{osId}/"
            },
            "group_descr": "Manage supported Operating Systems",
            "list": {
                "api_level": "user",
                "class": "scalrctl.commands.Action",
                "http-method": "get",
                "route": "/{envId}/os/"
            },
            "retrieve": {
                "api_level": "user",
                "class": "scalrctl.commands.Action",
                "hidden": true,
                "http-method": "get",
                "route": "/{envId}/os/{osId}/"
            }
        },
        "projects": {
            "api_level": "user",
            "create": {
                "api_level": "user",
                "class": "scalrctl.commands.Action",
                "http-method": "post",
                "route": "/{envId}/projects/",
                "epilog": "Example: scalr-ctl project create < myproject.json"
            },
            "get": {
                "api_level": "user",
                "class": "scalrctl.commands.Action",
                "http-method": "get",
                "route": "/{envId}/projects/{projectId}/"
            },
            "group_descr": "Manage Projects",
            "list": {
                "api_level": "user",
                "class": "scalrctl.commands.Action",
                "http-method": "get",
                "route": "/{envId}/projects/"
            },
            "retrieve": {
                "api_level": "user",
                "class": "scalrctl.commands.Action",
                "hidden": true,
                "http-method": "get",
                "route": "/{envId}/projects/{projectId}/"
            }
        },
        "roles": {
            "api_level": "user",
            "change-attributes": {
                "api_level": "user",
                "class": "scalrctl.commands.role.ChangeRoleAttrs",
                "hidden": true,
                "http-method": "patch",
                "route": "/{envId}/roles/{roleId}/"
            },
            "create": {
                "api_level": "user",
                "class": "scalrctl.commands.Action",
                "http-method": "post",
                "route": "/{envId}/roles/",
                "epilog": "Example: scalr-ctl role create < myrole.json"
            },
            "delete": {
                "api_level": "user",
                "class": "scalrctl.commands.Action",
                "http-method": "delete",
                "route": "/{envId}/roles/{roleId}/"
            },
            "get": {
                "api_level": "user",
                "class": "scalrctl.commands.Action",
                "http-method": "get",
                "route": "/{envId}/roles/{roleId}/"
            },
            "group_descr": "Manage Roles",
            "list": {
                "api_level": "user",
                "class": "scalrctl.commands.Action",
                "http-method": "get",
                "route": "/{envId}/roles/"
            },
            "retrieve": {
                "api_level": "user",
                "class": "scalrctl.commands.Action",
                "hidden": true,
                "http-method": "get",
                "route": "/{envId}/roles/{roleId}/"
            },
            "update": {
                "api_level": "user",
                "class": "scalrctl.commands.role.ChangeRoleAttrs",
                "http-method": "patch",
                "route": "/{envId}/roles/{roleId}/"
            }
        },
        "role-categories": {
            "api_level": "user",
            "create": {
                "api_level": "user",
                "class": "scalrctl.commands.Action",
                "http-method": "post",
                "route": "/{envId}/role-categories/",
                "epilog": "Example: scalr-ctl role-category create < myrolecategory.json"
            },
            "delete": {
                "api_level": "user",
                "class": "scalrctl.commands.Action",
                "http-method": "delete",
                "route": "/{envId}/role-categories/{roleCategoryId}/"
            },
            "get": {
                "api_level": "user",
                "class": "scalrctl.commands.Action",
                "http-method": "get",
                "route": "/{envId}/role-categories/{roleCategoryId}/"
            },
            "group_descr": "Manage current Role Categories",
            "list": {
                "api_level": "user",
                "class": "scalrctl.commands.Action",
                "http-method": "get",
                "route": "/{envId}/role-categories/"
            },
            "retrieve": {
                "api_level": "user",
                "class": "scalrctl.commands.Action",
                "hidden": true,
                "http-method": "get",
                "route": "/{envId}/role-categories/{roleCategoryId}/"
            },
            "update": {
                "api_level": "user",
                "class": "scalrctl.commands.Action",
                "http-method": "patch",
                "route": "/{envId}/role-categories/{roleCategoryId}/"
            }
        },
        "role-global-variables": {
            "api_level": "user",
            "create": {
                "api_level": "user",
                "class": "scalrctl.commands.Action",
                "http-method": "post",
                "route": "/{envId}/roles/{roleId}/global-variables/",
                "epilog": "Example: scalr-ctl role-global-variables create --roleId <ID> < myrolegv.json"
            },
            "delete": {
                "api_level": "user",
                "class": "scalrctl.commands.Action",
                "http-method": "delete",
                "route": "/{envId}/roles/{roleId}/global-variables/{globalVariableName}/"
            },
            "get": {
                "api_level": "user",
                "class": "scalrctl.commands.Action",
                "http-method": "get",
                "route": "/{envId}/roles/{roleId}/global-variables/{globalVariableName}/"
            },
            "group_descr": "Manage Global Variables for Roles",
            "list": {
                "api_level": "user",
                "class": "scalrctl.commands.Action",
                "http-method": "get",
                "route": "/{envId}/roles/{roleId}/global-variables/"
            },
            "retrieve": {
                "api_level": "user",
                "class": "scalrctl.commands.Action",
                "hidden": true,
                "http-method": "get",
                "route": "/{envId}/roles/{roleId}/global-variables/{globalVariableName}/"
            },
            "update": {
                "api_level": "user",
                "class": "scalrctl.commands.Action",
                "http-method": "patch",
                "route": "/{envId}/roles/{roleId}/global-variables/{globalVariableName}/"
            }
        },
        "role-images": {
            "api_level": "user",
            "delete": {
                "api_level": "user",
                "class": "scalrctl.commands.Action",
                "http-method": "delete",
                "route": "/{envId}/roles/{roleId}/images/{imageId}/"
            },
            "get": {
                "api_level": "user",
                "class": "scalrctl.commands.Action",
                "http-method": "get",
                "route": "/{envId}/roles/{roleId}/images/{imageId}/"
            },
            "group_descr": "Manage Images in Roles",
            "list": {
                "api_level": "user",
                "class": "scalrctl.commands.Action",
                "http-method": "get",
                "route": "/{envId}/roles/{roleId}/images/"
            },
            "replace": {
                "api_level": "user",
                "class": "scalrctl.commands.roleimage.ReplaceRoleImage",
                "http-method": "post",
                "route": "/{envId}/roles/{roleId}/images/{imageId}/actions/replace/",
                "epilog": "Example: scalr-ctl role-image replace --roleID <roleID> --imageID <ID> --newImageID <newID>"
            },
            "retrieve": {
                "api_level": "user",
                "class": "scalrctl.commands.Action",
                "hidden": true,
                "http-method": "get",
                "route": "/{envId}/roles/{roleId}/images/{imageId}/"
            },
            "create": {
                "api_level": "user",
                "class": "scalrctl.commands.roleimage.CreateRoleImage",
                "http-method": "post",
                "route": "/{envId}/roles/{roleId}/images/",
                "epilog": "Example: scalr-ctl role-image create --roleID <roleID> --imageID <ID>"
            }
        },
        "role-orchestration-rules": {
            "api_level": "user",
            "change-attributes": {
                "api_level": "user",
                "class": "scalrctl.commands.Action",
                "hidden": true,
                "http-method": "patch",
                "route": "/{envId}/roles/{roleId}/orchestration-rules/{orchestrationRuleId}/"
            },
            "create": {
                "api_level": "user",
                "class": "scalrctl.commands.Action",
                "http-method": "post",
                "route": "/{envId}/roles/{roleId}/orchestration-rules/",
                "epilog": "Example: scalr-ctl role-orchestration-rule create --roleId <ID> < myroleor.json"
            },
            "delete": {
                "api_level": "user",
                "class": "scalrctl.commands.Action",
                "http-method": "delete",
                "route": "/{envId}/roles/{roleId}/orchestration-rules/{orchestrationRuleId}/"
            },
            "get": {
                "api_level": "user",
                "class": "scalrctl.commands.Action",
                "http-method": "get",
                "route": "/{envId}/roles/{roleId}/orchestration-rules/{orchestrationRuleId}/"
            },
            "group_descr": "Manage Orchestration Rules",
            "list": {
                "api_level": "user",
                "class": "scalrctl.commands.Action",
                "http-method": "get",
                "route": "/{envId}/roles/{roleId}/orchestration-rules/"
            },
            "retrieve": {
                "api_level": "user",
                "class": "scalrctl.commands.Action",
                "hidden": true,
                "http-method": "get",
                "route": "/{envId}/roles/{roleId}/orchestration-rules/{orchestrationRuleId}/"
            },
            "update": {
                "api_level": "user",
                "class": "scalrctl.commands.Action",
                "http-method": "patch",
                "route": "/{envId}/roles/{roleId}/orchestration-rules/{orchestrationRuleId}/"
            }
        },
        "scaling-metrics": {
            "api_level": "user",
            "create": {
                "api_level": "user",
                "class": "scalrctl.commands.Action",
                "http-method": "post",
                "route": "/{envId}/scaling-metrics/",
                "epilog": "Example: scalr-ctl scaling-metric create < myscalingmetric.json"
            },
            "delete": {
                "api_level": "user",
                "class": "scalrctl.commands.Action",
                "http-method": "delete",
                "route": "/{envId}/scaling-metrics/{metricName}/"
            },
            "get": {
                "api_level": "user",
                "class": "scalrctl.commands.Action",
                "http-method": "get",
                "route": "/{envId}/scaling-metrics/{metricName}/"
            },
            "group_descr": "Manage Scaling Metrics",
            "list": {
                "api_level": "user",
                "class": "scalrctl.commands.Action",
                "http-method": "get",
                "route": "/{envId}/scaling-metrics/"
            },
            "retrieve": {
                "api_level": "user",
                "class": "scalrctl.commands.Action",
                "hidden": true,
                "http-method": "get",
                "route": "/{envId}/scaling-metrics/{metricName}/"
            },
            "update": {
                "api_level": "user",
                "class": "scalrctl.commands.Action",
                "http-method": "patch",
                "route": "/{envId}/scaling-metrics/{metricName}/"
            }
        },
        "scripts": {
            "api_level": "user",
            "change-attributes": {
                "api_level": "user",
                "class": "scalrctl.commands.Action",
                "hidden": true,
                "http-method": "patch",
                "route": "/{envId}/scripts/{scriptId}/"
            },
            "create": {
                "api_level": "user",
                "class": "scalrctl.commands.Action",
                "http-method": "post",
                "route": "/{envId}/scripts/",
                "epilog": "Example: scalr-ctl script create < myscript.json"
            },
            "delete": {
                "api_level": "user",
                "class": "scalrctl.commands.Action",
                "http-method": "delete",
                "route": "/{envId}/scripts/{scriptId}/"
            },
            "get": {
                "api_level": "user",
                "class": "scalrctl.commands.Action",
                "http-method": "get",
                "route": "/{envId}/scripts/{scriptId}/"
            },
            "group_descr": "Manage Scripts",
            "list": {
                "api_level": "user",
                "class": "scalrctl.commands.Action",
                "http-method": "get",
                "route": "/{envId}/scripts/"
            },
            "retrieve": {
                "api_level": "user",
                "class": "scalrctl.commands.Action",
                "hidden": true,
                "http-method": "get",
                "route": "/{envId}/scripts/{scriptId}/"
            },
            "update": {
                "api_level": "user",
                "class": "scalrctl.commands.Action",
                "http-method": "patch",
                "route": "/{envId}/scripts/{scriptId}/"
            },
            "execute": {
                "api_level": "user",
                "class": "scalrctl.commands.script.ExecuteScript",
                "http-method": "post",
                "route": "/{envId}/scripts/{scriptId}/actions/execute/",
                "epilog": "Example: scalr-ctl script execute --serverId <ID> --scriptId <ID> --blocking --timeout 30"
            },
            "status": {
                "api_level": "user",
                "class": "scalrctl.commands.Action",
                "http-method": "get",
                "route": "/{envId}/script-executions/{scriptExecutionId}/"
            },
            "get-orchestration-log": {
                "api_level": "user",
                "class": "scalrctl.commands.Action",
                "http-method": "get",
                "route": "/{envId}/orchestration-logs/{logEntryId}/"
            }
        },
        "script-versions": {
            "api_level": "user",
            "change-attributes": {
                "api_level": "user",
                "class": "scalrctl.commands.Action",
                "hidden": true,
                "http-method": "patch",
                "route": "/{envId}/scripts/{scriptId}/script-versions/{scriptVersionNumber}/"
            },
            "create": {
                "api_level": "user",
                "class": "scalrctl.commands.Action",
                "http-method": "post",
                "route": "/{envId}/scripts/{scriptId}/script-versions/",
                "epilog": "Example: scalr-ctl script-version create --scriptId <ID> < myscriptversion.json"
            },
            "delete": {
                "api_level": "user",
                "class": "scalrctl.commands.Action",
                "http-method": "delete",
                "route": "/{envId}/scripts/{scriptId}/script-versions/{scriptVersionNumber}/"
            },
            "get": {
                "api_level": "user",
                "class": "scalrctl.commands.Action",
                "http-method": "get",
                "route": "/{envId}/scripts/{scriptId}/script-versions/{scriptVersionNumber}/"
            },
            "group_descr": "Manage Script Versions",
            "list": {
                "api_level": "user",
                "class": "scalrctl.commands.Action",
                "http-method": "get",
                "route": "/{envId}/scripts/{scriptId}/script-versions/"
            },
            "retrieve": {
                "api_level": "user",
                "class": "scalrctl.commands.Action",
                "hidden": true,
                "http-method": "get",
                "route": "/{envId}/scripts/{scriptId}/script-versions/{scriptVersionNumber}/"
            },
            "update": {
                "api_level": "user",
                "class": "scalrctl.commands.Action",
                "http-method": "patch",
                "route": "/{envId}/scripts/{scriptId}/script-versions/{scriptVersionNumber}/"
            },
            "execute": {
                "api_level": "user",
                "class": "scalrctl.commands.script.ExecuteScriptVersion",
                "http-method": "post",
                "route": "/{envId}/scripts/{scriptId}/script-versions/{scriptVersionNumber}/actions/execute/",
                "epilog": "Example: scalr-ctl script-version execute --serverId <ID> --scriptId <ID> --scriptVersionNumber <num> --blocking --timeout 30"
            },
            "status": {
                "api_level": "user",
                "class": "scalrctl.commands.Action",
                "http-method": "get",
                "route": "/{envId}/script-executions/{scriptExecutionId}/"
            },
            "get-orchestration-log": {
                "api_level": "user",
                "class": "scalrctl.commands.Action",
                "http-method": "get",
                "route": "/{envId}/orchestration-logs/{logEntryId}/"
            }
        },
        "servers": {
            "api_level": "user",
            "list": {
                "api_level": "user",
                "class": "scalrctl.commands.Action",
                "http-method": "get",
                "route": "/{envId}/servers/"
            },
            "get": {
                "api_level": "user",
                "class": "scalrctl.commands.Action",
                "http-method": "get",
                "route": "/{envId}/servers/{serverId}/"
            },
            "group_descr": "Manage Servers",
            "suspend": {
                "api_level": "user",
                "class": "scalrctl.commands.server.SuspendServer",
                "http-method": "post",
                "route": "/{envId}/servers/{serverId}/actions/suspend/",
                "epilog": "Example: scalr-ctl server suspend  --serverId <ID>"
            },
            "terminate": {
                "api_level": "user",
                "class": "scalrctl.commands.server.TerminateServer",
                "http-method": "post",
                "route": "/{envId}/servers/{serverId}/actions/terminate/",
                "epilog": "Example: scalr-ctl server terminate --serverId <ID> --force"
            },
            "resume": {
                "api_level": "user",
                "class": "scalrctl.commands.server.ResumeServer",
                "http-method": "post",
                "route": "/{envId}/servers/{serverId}/actions/resume/",
                "epilog": "Example: scalr-ctl server resume --serverId <ID>"
            },
            "reboot": {
                "api_level": "user",
                "class": "scalrctl.commands.server.RebootServer",
                "http-method": "post",
                "route": "/{envId}/servers/{serverId}/actions/reboot/",
                "epilog": "Example: scalr-ctl server reboot --serverId <ID> --hard"
            },
            "launch": {
                "api_level": "user",
                "class": "scalrctl.commands.server.LaunchServerAlias",
                "http-method": "post",
                "route": "/{envId}/servers/",
                "epilog": "Example: scalr-ctl server launch --farmRoleId <ID>"
            }
        }
}<|MERGE_RESOLUTION|>--- conflicted
+++ resolved
@@ -982,7 +982,6 @@
                     "route": "/{envId}/roles/{roleId}/global-variables/{globalVariableName}/"
                 }
             },
-<<<<<<< HEAD
             "role-orchestration-rule": {
                 "api_level": "user",
                 "class": "scalrctl.commands.export.Export",
@@ -1041,9 +1040,6 @@
                 }
             },
             "script": {
-=======
-            "scripts": {
->>>>>>> 35a93340
                 "api_level": "user",
                 "class": "scalrctl.commands.export.ExportScript",
                 "http-method": "get",
