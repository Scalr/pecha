# -*- coding: utf-8 -*-
import os
import sys
import json
import yaml
import time
import itertools
import threading
import traceback

from scalrctl import click, defaults, settings


def read_spec(api_level, ext='json'):
    """
    Reads Scalr specification file, json or yaml.
    """

    spec_path = os.path.join(defaults.CONFIG_DIRECTORY,
                             '{}.{}'.format(api_level, ext))

    if os.path.exists(spec_path):
        with open(spec_path, 'r') as fp:
            spec_data = fp.read()

        if ext == 'json':
            return json.loads(spec_data)
        elif ext == 'yaml':
            return yaml.safe_load(spec_data)
    else:
        msg = "Scalr specification file '{}' does  not exist, " \
              "try to run 'scalr-ctl update'.".format(spec_path)
        raise click.ClickException(msg)


def read_spec_openapi():
    """
    Reads Scalr specification file, json or yaml.
    """

    spec_path = os.path.join(defaults.CONFIG_DIRECTORY, 'openapi.json')

    if os.path.exists(spec_path):
        with open(spec_path, 'r') as fp:
            spec_data = fp.read()

        return json.loads(spec_data)
    else:
        msg = "Scalr specification file '{}' does  not exist, " \
              "try to run 'scalr-ctl update'.".format(spec_path)
        raise click.ClickException(msg)


def read_routes():
    if os.path.exists(defaults.ROUTES_PATH):
        with open(defaults.ROUTES_PATH, 'r') as fp:
            api_routes = fp.read()
        return json.loads(api_routes)


def read_scheme():
    with open(defaults.SCHEME_PATH) as fp:
        return json.load(fp)


def read_config(profile=None):
    confpath = os.path.join(
        defaults.CONFIG_DIRECTORY,
        '{}.yaml'.format(profile)
    ) if profile else defaults.CONFIG_PATH

    if os.path.exists(confpath):
        with open(confpath, 'r') as fp:
            return yaml.load(fp)


def debug(msg):
    if settings.debug_mode:
        click.secho("DEBUG: {}".format(msg),
                    fg='green' if settings.colored_output else None)


def reraise(message):
    import sys
    exc_info = sys.exc_info()
    if isinstance(exc_info[1], click.ClickException):
        exc_class = exc_info[0]
    else:
        exc_class = click.ClickException
    debug(traceback.format_exc())
    message = str(message)
    if not settings.debug_mode:
<<<<<<< HEAD
        message = "{}\nUse '--debug' option for details.".format(message)
    raise exc_class(message)


def is_openapi_v3(data):
    if "openapi" in data:
        print "v3!"
        return True
    elif "basePath" in data:
        print "v2!"
        return False
=======
        message = "{}, use '--debug' option for details.".format(message)
    raise click.ClickException(message)


class _spinner(object):

    @staticmethod
    def draw(event):
        if settings.colored_output:
            cursor = itertools.cycle('|/-\\')
            while not event.isSet():
                sys.stdout.write(next(cursor))
                sys.stdout.flush()
                time.sleep(0.1)
                sys.stdout.write('\b')
            sys.stdout.write(' ')
            sys.stdout.flush()

    def __init__(self):
        self.event = threading.Event()
        self.thread = threading.Thread(target=_spinner.draw,
                                       args=(self.event,))
        self.thread.daemon = True

    def __enter__(self):
        self.thread.start()

    def __exit__(self, type, value, traceback):
        self.event.set()
        self.thread.join()


>>>>>>> 86940c4f
<|MERGE_RESOLUTION|>--- conflicted
+++ resolved
@@ -90,7 +90,6 @@
     debug(traceback.format_exc())
     message = str(message)
     if not settings.debug_mode:
-<<<<<<< HEAD
         message = "{}\nUse '--debug' option for details.".format(message)
     raise exc_class(message)
 
@@ -102,9 +101,6 @@
     elif "basePath" in data:
         print "v2!"
         return False
-=======
-        message = "{}, use '--debug' option for details.".format(message)
-    raise click.ClickException(message)
 
 
 class _spinner(object):
@@ -132,7 +128,4 @@
 
     def __exit__(self, type, value, traceback):
         self.event.set()
-        self.thread.join()
-
-
->>>>>>> 86940c4f
+        self.thread.join()