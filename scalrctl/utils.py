# -*- coding: utf-8 -*-
import os
import sys
import json
import yaml
import time
import itertools
import threading
import traceback

from scalrctl import click, defaults, settings


def read_spec(api_level, ext='json'):
    """
    Reads Scalr specification file, json or yaml.
    """

    spec_path = os.path.join(defaults.CONFIG_DIRECTORY,
                             '{}.{}'.format(api_level, ext))

    if os.path.exists(spec_path):
        with open(spec_path, 'r') as fp:
            spec_data = fp.read()

        if ext == 'json':
            return json.loads(spec_data)
        elif ext == 'yaml':
            return yaml.safe_load(spec_data)
    else:
        msg = "Scalr specification file '{}' does  not exist, " \
              "try to run 'scalr-ctl update'.".format(spec_path)
        raise click.ClickException(msg)


def read_routes():
    if os.path.exists(defaults.ROUTES_PATH):
        with open(defaults.ROUTES_PATH, 'r') as fp:
            api_routes = fp.read()
        return json.loads(api_routes)


def read_scheme():
    with open(os.path.join(os.path.dirname(__file__),
                           'scheme/scheme.json')) as fp:
        return json.load(fp)


def read_config(profile=None):
    confpath = os.path.join(
        defaults.CONFIG_DIRECTORY,
        '{}.yaml'.format(profile)
    ) if profile else defaults.CONFIG_PATH

    if os.path.exists(confpath):
        with open(confpath, 'r') as fp:
            return yaml.load(fp)


def debug(msg):
    if settings.debug_mode:
        click.secho("DEBUG: {}".format(msg),
                    fg='green' if settings.colored_output else None)


def reraise(message):
    import sys
    exc_info = sys.exc_info()
    if isinstance(exc_info[1], click.ClickException):
        exc_class = exc_info[0]
    else:
        exc_class = click.ClickException
    debug(traceback.format_exc())
    message = str(message)
    if not settings.debug_mode:
<<<<<<< HEAD
        message = "{}, use '--debug' option for details.".format(message)
    raise click.ClickException(message)


class _spinner(object):

    @staticmethod
    def draw(event):
        if settings.colored_output:
            cursor = itertools.cycle('|/-\\')
            while not event.isSet():
                sys.stdout.write(next(cursor))
                sys.stdout.flush()
                time.sleep(0.1)
                sys.stdout.write('\b')
            sys.stdout.write(' ')
            sys.stdout.flush()

    def __init__(self):
        self.event = threading.Event()
        self.thread = threading.Thread(target=_spinner.draw,
                                       args=(self.event,))
        self.thread.daemon = True

    def __enter__(self):
        self.thread.start()

    def __exit__(self, type, value, traceback):
        self.event.set()
        self.thread.join()
=======
        message = "{}\nUse '--debug' option for details.".format(message)
    raise exc_class(message)
>>>>>>> c3b6570f
<|MERGE_RESOLUTION|>--- conflicted
+++ resolved
@@ -73,7 +73,6 @@
     debug(traceback.format_exc())
     message = str(message)
     if not settings.debug_mode:
-<<<<<<< HEAD
         message = "{}, use '--debug' option for details.".format(message)
     raise click.ClickException(message)
 
@@ -104,7 +103,5 @@
     def __exit__(self, type, value, traceback):
         self.event.set()
         self.thread.join()
-=======
-        message = "{}\nUse '--debug' option for details.".format(message)
-    raise exc_class(message)
->>>>>>> c3b6570f
+
+
